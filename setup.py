--- conflicted
+++ resolved
@@ -1,4 +1,5 @@
 from setuptools import find_packages, setup
+
 
 def read_version():
     with open('dendrify/version.py', 'r') as f:
@@ -25,11 +26,7 @@
     long_description_content_type="text/x-rst; charset=UTF-8",
     long_description=LONG_DESCRIPTION,
     packages=find_packages(),
-<<<<<<< HEAD
-    install_requires=['brian2'],
-=======
     install_requires=['brian2', 'matplotlib', 'networkx'],
->>>>>>> bbbe2ff3
     keywords=['python', 'brian2', 'dendrites', 'SNNs', 'network models'],
     classifiers=[
         "Development Status :: 5 - Production/Stable",
