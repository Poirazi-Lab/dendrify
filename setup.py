from setuptools import find_packages, setup

<<<<<<< HEAD
VERSION = '1.0.7'
=======
VERSION = '1.0.6'
>>>>>>> c1e24492
DESCRIPTION = 'A package for adding dendrites to SNNs'
with open("README.rst") as f:
    LONG_DESCRIPTION = f.read()

# Setting up
setup(
    name="dendrify",
    version=VERSION,
    author="Michalis Pagkalos",
    author_email="<mpagkalos93@gmail.com>",
    description=DESCRIPTION,
    long_description_content_type="text/x-rst; charset=UTF-8",
    long_description=LONG_DESCRIPTION,
    packages=find_packages(),
    install_requires=['brian2==2.5.1'],
    keywords=['python', 'brian2', 'dendrites', 'SNNs', 'network models'],
    classifiers=[
        "Development Status :: 4 - Beta",
        "Intended Audience :: Science/Research",
        "Programming Language :: Python :: 3",
        "Operating System :: OS Independent",
        "Topic :: Scientific/Engineering :: Bio-Informatics"
    ]
)<|MERGE_RESOLUTION|>--- conflicted
+++ resolved
@@ -1,10 +1,6 @@
 from setuptools import find_packages, setup
 
-<<<<<<< HEAD
 VERSION = '1.0.7'
-=======
-VERSION = '1.0.6'
->>>>>>> c1e24492
 DESCRIPTION = 'A package for adding dendrites to SNNs'
 with open("README.rst") as f:
     LONG_DESCRIPTION = f.read()
