from setuptools import find_packages, setup
VERSION = '2.1.4'

<<<<<<< HEAD

def read_version():
    with open('dendrify/version.py', 'r') as f:
        lines = f.readlines()
    for line in lines:
        if line.startswith('__version__'):
            delim = '"' if '"' in line else "'"
            return line.split(delim)[1]
    return "unknown"


VERSION = read_version()
=======
>>>>>>> ead07ae7
DESCRIPTION = 'A package for adding dendrites to SNNs'
with open("README.rst") as f:
    LONG_DESCRIPTION = f.read()

# Setting up
setup(
    name="dendrify",
    version=VERSION,
    author="Michalis Pagkalos",
    author_email="<mpagkalos93@gmail.com>",
    description=DESCRIPTION,
    long_description_content_type="text/x-rst; charset=UTF-8",
    long_description=LONG_DESCRIPTION,
    packages=find_packages(),
    install_requires=['brian2==2.7.0'],
    keywords=['python', 'brian2', 'dendrites', 'SNNs', 'network models'],
    classifiers=[
        "Development Status :: 5 - Production/Stable",
        "Intended Audience :: Science/Research",
        "Programming Language :: Python :: 3",
        "Operating System :: OS Independent",
        "Topic :: Scientific/Engineering :: Bio-Informatics"
    ],
    project_urls={
        'Documentation': 'https://dendrify.readthedocs.io/en/latest/',
        'Source': 'https://github.com/Poirazi-Lab/dendrify',
        'Tracker': 'https://github.com/Poirazi-Lab/dendrify/issues'
    }
)<|MERGE_RESOLUTION|>--- conflicted
+++ resolved
@@ -1,7 +1,4 @@
 from setuptools import find_packages, setup
-VERSION = '2.1.4'
-
-<<<<<<< HEAD
 
 def read_version():
     with open('dendrify/version.py', 'r') as f:
@@ -14,8 +11,6 @@
 
 
 VERSION = read_version()
-=======
->>>>>>> ead07ae7
 DESCRIPTION = 'A package for adding dendrites to SNNs'
 with open("README.rst") as f:
     LONG_DESCRIPTION = f.read()
