"""
This module defines the classes for different types of compartments in a neuron
model.

The `Compartment` class is a base class that provides the basic functionality for
a single compartment. It handles all differential equations and parameters needed
to describe a single compartment and any currents passing through it.

The `Soma` and `Dendrite` classes inherit from the `Compartment` class and represent
specific types of compartments.

Classes:
    Compartment: Represents a single compartment in a neuron model.
    Soma: Represents the somatic compartment in a neuron model.
    Dendrite: Represents a dendritic compartment in a neuron model.
"""

from __future__ import annotations

import pprint as pp
from typing import Optional, Union

import numpy as np
from brian2 import defaultclock
from brian2.core.functions import timestep
from brian2.units import Quantity, ms, pA

from .ephysproperties import EphysProperties
from .equations import library
from .utils import (DimensionlessCompartmentError, DuplicateEquationsError,
                    get_logger)

logger = get_logger(__name__)


class Compartment:
    """
    A class that automatically generates and handles all differential
    equations and parameters needed to describe a single compartment and
    any currents (synaptic, dendritic, noise) passing through it.

    Parameters
    ----------

    name : str
        A unique name used to tag compartment-specific equations and parameters.
        It is also used to distinguish the various compartments belonging to the
        same :class:`.NeuronModel`.
    model : str, optional
        A keyword for accessing Dendrify's library models. Custom models can
        also be provided but they should be in the same formattable structure as
        the library models. Available options: ``'passive'`` (default),
        ``'adaptiveIF'``, ``'leakyIF'``, ``'adex'``.
    length : ~brian2.units.fundamentalunits.Quantity, optional
        A compartment's length.
    diameter : ~brian2.units.fundamentalunits.Quantity, optional
        A compartment's diameter.
    cm : ~brian2.units.fundamentalunits.Quantity, optional
        Specific capacitance (usually μF / cm^2).
    gl : ~brian2.units.fundamentalunits.Quantity, optional
        Specific leakage conductance (usually μS / cm^2).
    cm_abs : ~brian2.units.fundamentalunits.Quantity, optional
        Absolute capacitance (usually pF).
    gl_abs : ~brian2.units.fundamentalunits.Quantity, optional
        Absolute leakage conductance (usually nS).
    r_axial : ~brian2.units.fundamentalunits.Quantity, optional
        Axial resistance (usually Ohm * cm).
    v_rest : ~brian2.units.fundamentalunits.Quantity, optional
        Resting membrane voltage.
    scale_factor : float, optional
        A global area scale factor, by default ``1.0``.
    spine_factor : float, optional
        A dendritic area scale factor to account for spines, by default ``1.0``.

    Examples
    --------
    >>> # specifying equations only:
    >>> compX = Compartment('nameX', 'leakyIF')
    >>> # specifying equations and ephys properties:
    >>> compY = Compartment('nameY', 'adaptiveIF', length=100*um, diameter=1*um,
    >>>                     cm=1*uF/(cm**2), gl=50*uS/(cm**2))
    >>> # specifying equations and absolute ephys properties:
    >>> compY = Compartment('nameZ', 'adaptiveIF', cm_abs=100*pF, gl_abs=20*nS)
    """

    def __init__(
        self,
        name: str,
        model: str = 'passive',
        length: Optional[Quantity] = None,
        diameter: Optional[Quantity] = None,
        cm: Optional[Quantity] = None,
        gl: Optional[Quantity] = None,
        cm_abs: Optional[Quantity] = None,
        gl_abs: Optional[Quantity] = None,
        r_axial: Optional[Quantity] = None,
        v_rest: Optional[Quantity] = None,
        scale_factor: Optional[float] = 1.0,
        spine_factor: Optional[float] = 1.0
    ):
        self.name = name
        self._equations = None
        self._params = None
        self._connections = None
        self._synapses = None
        # Add membrane equations:
        self._add_equations(model)
        # Keep track of electrophysiological properties:
        self._ephys_object = EphysProperties(
            name=self.name,
            length=length,
            diameter=diameter,
            cm=cm,
            gl=gl,
            cm_abs=cm_abs,
            gl_abs=gl_abs,
            r_axial=r_axial,
            v_rest=v_rest,
            scale_factor=scale_factor,
            spine_factor=spine_factor
        )

    def __str__(self):
        equations = self.equations
        parameters = pp.pformat(self.parameters)
        user = pp.pformat(self._ephys_object.__dict__)
        txt = (f"\nOBJECT\n{6*'-'}\n{self.__class__}\n\n\n"
               f"EQUATIONS\n{9*'-'}\n{equations}\n\n\n"
               f"PARAMETERS\n{10*'-'}\n{parameters}\n\n\n"
               f"USER PARAMETERS\n{15*'-'}\n{user}")
        return txt

    def _add_equations(self, model: str):
        """
        Adds equations to a compartment.

        Parameters
        ----------
        model : str
        """
        # Pick a model template or provide a custom model:
        if model in library:
            self._equations = library[model].format('_'+self.name)
        else:
            logger.warning(("The model you provided is not found. The default "
                            "'passive' membrane model will be used instead."))
            self._equations = library['passive'].format('_'+self.name)

    def connect(self,
                other: Compartment,
                g: Union[Quantity, str] = 'half_cylinders'):
        """
        Connects two compartments (electrical coupling).

        Parameters
        ----------
        other : Compartment
            Another compartment.
        g : str or :class:`~brian2.units.fundamentalunits.Quantity`, optional
            The coupling conductance. It can be set explicitly or calculated
            automatically (provided all necessary parameters exist).
            Available options: ``'half_cylinders'`` (default),
            ``'cylinder_<compartment name>'``.

        Warning
        -------
        The automatic approaches require that both compartments to be connected
        have specified **length**, **diameter** and **axial resistance**.

        Examples
        --------
        >>> compX, compY = Compartment('x', **kwargs), Compartment('y', **kwargs)
        >>> # explicit approach:
        >>> compX.connect(compY, g=10*nS)
        >>> # half cylinders (default):
        >>> compX.connect(compY)
        >>> # cylinder of one compartment:
        >>> compX.connect(compY, g='cylinder_x')
        """

        # Prohibit connecting compartments with the same name
        if self.name == other.name:
            raise ValueError(
                "Cannot connect compartments with the same name.\n")
        if (self.dimensionless or other.dimensionless) and isinstance(g, str):
            raise DimensionlessCompartmentError(
                ("Cannot automatically calculate the coupling \nconductance of "
                 "dimensionless compartments. To resolve this error, perform\n"
                 "one of the following:\n\n"
                 f"1. Provide [length, diameter, r_axial] for both '{
                     self.name}'"
                 f" and '{other.name}'.\n\n"
                 f"2. Turn both compartment into dimensionless by providing only"
                 " values for \n   [cm_abs, gl_abs] and then connect them using "
                 "an exact coupling conductance."
                 )
            )

        # Current from Comp2 -> Comp1
        forward_current = 'I_{1}_{0} = (V_{1}-V_{0}) * g_{1}_{0}  :amp'.format(
            self.name, other.name)
        # Current from Comp1 -> Comp2
        backward_current = 'I_{0}_{1} = (V_{0}-V_{1}) * g_{0}_{1}  :amp'.format(
            self.name, other.name)

        # Add them to their respective compartments:
        self._equations += '\n'+forward_current
        other._equations += '\n'+backward_current

        # Include them to the I variable (I_ext -> Inj + new_current):
        self_change = f'= I_ext_{self.name}'
        other_change = f'= I_ext_{other.name}'
        self._equations = self._equations.replace(
            self_change, self_change + ' + ' + forward_current.split('=')[0])
        other._equations = other._equations.replace(
            other_change, other_change + ' + ' + backward_current.split('=')[0])

        # add them to connected comps
        if not self._connections:
            self._connections = []
        if not other._connections:
            other._connections = []

        g_to_self = f'g_{other.name}_{self.name}'
        g_to_other = f'g_{self.name}_{other.name}'

        # when g is specified by user
        if isinstance(g, Quantity):
            self._connections.append((g_to_self, 'user', g))
            other._connections.append((g_to_other, 'user', g))

        # when g is a string
        elif isinstance(g, str):
            if g == 'half_cylinders':
                self._connections.append((g_to_self, g, other._ephys_object))
                other._connections.append((g_to_other, g, self._ephys_object))

            elif g.split('_')[0] == "cylinder":
                ctype, name = g.split('_')
                comp = self if self.name == name else other
                self._connections.append(
                    (g_to_self, ctype, comp._ephys_object))
                other._connections.append(
                    (g_to_other, ctype, comp._ephys_object))
        else:
            raise ValueError(
                "Please provide a valid conductance option."
            )

    def synapse(self, channel: str,
                tag: str,
                g: Optional[Quantity] = None,
                t_rise: Optional[Quantity] = None,
                t_decay: Optional[Quantity] = None,
                scale_g: bool = False):
        """
        Adds synaptic currents equations and parameters. When only the decay
        time constant ``t_decay`` is provided, the synaptic model assumes an
        instantaneous rise of the synaptic conductance followed by an exponential
        decay. When both the  rise ``t_rise`` and decay ``t_decay`` constants are
        provided, synapses are modelled as a sum of two exponentials. For more
        information see:
        `Modeling Synapses by Arnd Roth & Mark C. W. van Rossum
        <https://doi.org/10.7551/mitpress/9780262013277.003.0007>`_

        Parameters
        ----------
        channel : str
            Synaptic channel type. Available options: ``'AMPA'``, ``'NMDA'``,
            ``'GABA'``.
        tag : str
            A unique name to distinguish synapses of the same type.
        g : :class:`~brian2.units.fundamentalunits.Quantity`
            Maximum synaptic conductance
        t_rise : :class:`~brian2.units.fundamentalunits.Quantity`
            Rise time constant
        t_decay : :class:`~brian2.units.fundamentalunits.Quantity`
            Decay time constant
        scale_g : bool, optional
            Option to add a normalization factor to scale the maximum
            conductance at 1 when synapses are modelled as a difference of
            exponentials (have both rise and decay kinetics), by default
            ``False``.

        Examples
        --------
        >>> comp = Compartment('comp')
        >>> # adding an AMPA synapse with instant rise & exponential decay:
        >>> comp.synapse('AMPA', tag='X', g=1*nS, t_decay=5*ms)
        >>> # same channel, different conductance & source:
        >>> comp.synapse('AMPA', tag='Y', g=2*nS, t_decay=5*ms)
        >>> # different channel with both rise & decay kinetics:
        >>> comp.synapse('NMDA', tag='X' g=1*nS, t_rise=5*ms, t_decay=50*ms)
        """

        synapse_id = "_".join([channel, tag, self.name])

        if self._synapses:
            # Check if this synapse already exists
            if synapse_id in self._synapses:
                raise DuplicateEquationsError(
                    f"The equations of '{channel}_{tag}' have already been "
                    f"added to '{self.name}'. \nPlease use a different "
                    f"combination of [channel, tag] when calling the synapse() "
                    "method \nmultiple times on a single compartment. You might"
                    " also see this error if you are using \nJupyter/iPython "
                    "which store variable values in memory. Try cleaning all "
                    "variables or \nrestart the kernel before running your "
                    "code. If this problem persists, please report it \n"
                    "by creating a new issue here: "
                    "https://github.com/Poirazi-Lab/dendrify/issues."
                )
        else:
            self._synapses = []

        # Switch to rise/decay equations if t_rise & t_decay are provided
        key = f"{channel}_rd" if all([t_rise, t_decay]) else channel
        current_name = f'I_{channel}_{tag}_{self.name}'
        current_eqs = library[key].format(self.name, tag)

        to_replace = f'= I_ext_{self.name}'
        self._equations = self._equations.replace(
            to_replace,
            f'{to_replace} + {current_name}'
        )
        self._equations += '\n'+current_eqs

        if not self._params:
            self._params = {}

        weight = f"w_{channel}_{tag}_{self.name}"
        self._params[weight] = 1.0

        # If user provides a value for g, then add it to _params
        if g:
            self._params[f'g_{channel}_{tag}_{self.name}'] = g
        if t_rise:
            self._params[f't_{channel}_rise_{tag}_{self.name}'] = t_rise
        if t_decay:
            self._params[f't_{channel}_decay_{tag}_{self.name}'] = t_decay
        if scale_g:
            if all([t_rise, t_decay, g]):
                norm_factor = Compartment.g_norm_factor(t_rise, t_decay)
                self._params[f'g_{channel}_{tag}_{self.name}'] *= norm_factor

        self._synapses.append(synapse_id)

    def noise(self, tau: Quantity = 20*ms, sigma: Quantity = 1*pA,
              mean: Quantity = 0*pA):
        """
        Adds a stochastic noise current. For more information see the Noise
        section: of :doc:`brian2:user/models`

        Parameters
        ----------
        tau : :class:`~brian2.units.fundamentalunits.Quantity`, optional
            Time constant of the Gaussian noise, by default ``20*ms``
        sigma : :class:`~brian2.units.fundamentalunits.Quantity`, optional
            Standard deviation of the Gaussian noise, by default ``3*pA``
        mean : :class:`~brian2.units.fundamentalunits.Quantity`, optional
            Mean of the Gaussian noise, by default ``0*pA``
        """
        noise_current = f'I_noise_{self.name}'

        if noise_current in self.equations:
            raise DuplicateEquationsError(
                f"The equations of '{noise_current}' have already been "
                f"added to '{self.name}'. \nYou might be seeing this error if "
                "you are using Jupyter/iPython "
                "which store variable values \nin memory. Try cleaning all "
                "variables or restart the kernel before running your "
                "code. If this \nproblem persists, please report it "
                "by creating a new issue here:\n"
                "https://github.com/Poirazi-Lab/dendrify/issues."
            )
        noise_eqs = library['noise'].format(self.name)
        to_change = f'= I_ext_{self.name}'
        self._equations = self._equations.replace(
            to_change,
            f'{to_change} + {noise_current}'
        )
        self._equations += '\n'+noise_eqs

        # Add _params:
        if not self._params:
            self._params = {}
        self._params[f'tau_noise_{self.name}'] = tau
        self._params[f'sigma_noise_{self.name}'] = sigma
        self._params[f'mean_noise_{self.name}'] = mean

    @property
    def parameters(self) -> dict:
        """
        Returns all the parameters that have been generated for a single
        compartment.

        Returns
        -------
        dict
        """
        d_out = {}
        for i in [self._params, self._g_couples]:
            if i:
                d_out.update(i)
        if self._ephys_object:
            d_out.update(self._ephys_object.parameters)
        return d_out

    @property
    def area(self) -> Quantity:
        """
        Returns a compartment's surface area (open cylinder) based on its length
        and diameter.

        Returns
        -------
        :class:`~brian2.units.fundamentalunits.Quantity`
        """
        return self._ephys_object.area

    @property
    def capacitance(self) -> Quantity:
        """
        Returns a compartment's absolute capacitance.

        Returns
        -------
        :class:`~brian2.units.fundamentalunits.Quantity`
        """
        return self._ephys_object.capacitance

    @property
    def g_leakage(self) -> Quantity:
        """
        A compartment's absolute leakage conductance.

        Returns
        -------
        :class:`~brian2.units.fundamentalunits.Quantity`
        """
        return self._ephys_object.g_leakage

    @property
    def equations(self) -> str:
        """
        Returns all differential equations that describe a single compartment
        and the mechanisms that have been added to it.

        Returns
        -------
        str
        """
        return self._equations

    @property
    def _g_couples(self) -> Union[dict, None]:
        # If not _connections have been specified yet
        if not self._connections:
            return None

        d_out = {}
        for i in self._connections:
            # If ephys objects are not created yet
            if not i[2]:
                return None

            name, ctype, helper_ephys = i[0], i[1], i[2]

            if ctype == 'half_cylinders':
                value = EphysProperties.g_couple(
                    self._ephys_object, helper_ephys)

            elif ctype == 'cylinder':
                value = helper_ephys.g_cylinder

            elif ctype == 'user':
                value = helper_ephys

            d_out[name] = value
        return d_out

    @staticmethod
    def g_norm_factor(t_rise: Quantity, t_decay: Quantity):
        """
        Calculates the normalization factor for synaptic conductance with 
        t_rise and t_decay kinetics.

        Parameters:
        t_rise (Quantity): The rise time of the function.
        t_decay (Quantity): The decay time of the function.

        Returns:
        float: The normalization factor for the g function.
        """
        t_peak = (t_decay*t_rise / (t_decay-t_rise)) * np.log(t_decay/t_rise)
        factor = (((t_decay*t_rise) / (t_decay-t_rise))
                  * (-np.exp(-t_peak/t_rise) + np.exp(-t_peak/t_decay))
                  / ms)
        return 1/factor

    @property
    def dimensionless(self) -> bool:
        """
        Checks if a compartment has been flagged as dimensionless.

        Returns
        -------
        bool
        """
        return bool(self._ephys_object._dimensionless)


class Soma(Compartment):
    """
    A class representing a somatic compartment in a neuron model.

    This class automatically generates and handles all differential equations
    and parameters needed to describe a somatic compartment and any currents
    (synaptic, dendritic, noise) passing through it.

    .. seealso::

       Soma acts as a wrapper for Compartment with slight changes to account for
       certain somatic properties. For a full list of its methods and attributes,
       please see: :class:`.Compartment`.

    Parameters
    ----------
    name : str
        A unique name used to tag compartment-specific equations and parameters.
        It is also used to distinguish the various compartments belonging to the
        same :class:`.NeuronModel`.
    model : str, optional
        A keyword for accessing Dendrify's library models. Custom models can
        also be provided but they should be in the same formattable structure as
        the library models. Available options: ``'leakyIF'`` (default),
        ``'adaptiveIF'``, ``'adex'``.
    length : ~brian2.units.fundamentalunits.Quantity, optional
        A compartment's length.
    diameter : ~brian2.units.fundamentalunits.Quantity, optional
        A compartment's diameter.
    cm : ~brian2.units.fundamentalunits.Quantity, optional
        Specific capacitance (usually μF / cm^2).
    gl : ~brian2.units.fundamentalunits.Quantity, optional
        Specific leakage conductance (usually μS / cm^2).
    cm_abs : ~brian2.units.fundamentalunits.Quantity, optional
        Absolute capacitance (usually pF).
    gl_abs : ~brian2.units.fundamentalunits.Quantity, optional
        Absolute leakage conductance (usually nS).
    r_axial : ~brian2.units.fundamentalunits.Quantity, optional
        Axial resistance (usually Ohm * cm).
    v_rest : ~brian2.units.fundamentalunits.Quantity, optional
        Resting membrane voltage.
    scale_factor : float, optional
        A global area scale factor, by default ``1.0``.
    spine_factor : float, optional
        A dendritic area scale factor to account for spines, by default ``1.0``.

    Examples
    --------
    >>> # specifying equations only:
    >>> compX = Soma('nameX', 'leakyIF')
    >>> # specifying equations and ephys properties:
    >>> compY = Soma('nameY', 'adaptiveIF', length=100*um, diameter=1*um,
    >>>                     cm=1*uF/(cm**2), gl=50*uS/(cm**2))
    >>> # specifying equations and absolute ephys properties:
    >>> compY = Soma('nameZ', 'adaptiveIF', cm_abs=100*pF, gl_abs=20*nS)
    """

    def __init__(
        self,
        name: str,
        model: str = 'leakyIF',
        length: Optional[Quantity] = None,
        diameter: Optional[Quantity] = None,
        cm: Optional[Quantity] = None,
        gl: Optional[Quantity] = None,
        cm_abs: Optional[Quantity] = None,
        gl_abs: Optional[Quantity] = None,
        r_axial: Optional[Quantity] = None,
        v_rest: Optional[Quantity] = None,
        scale_factor: Optional[float] = 1.0,
        spine_factor: Optional[float] = 1.0
    ):
        super().__init__(
            name=name,
            model=model,
            length=length,
            diameter=diameter,
            cm=cm,
            gl=gl,
            cm_abs=cm_abs,
            gl_abs=gl_abs,
            r_axial=r_axial,
            v_rest=v_rest,
            scale_factor=scale_factor,
            spine_factor=spine_factor
        )


class Dendrite(Compartment):
    """
    A class that automatically generates and handles all differential equations
    and parameters needed to describe a dendritic compartment, its active
    mechanisms, and any currents (synaptic, dendritic, ionic, noise) passing
    through it.

    .. seealso::
       Dendrite inherits all the methods and attributes of its parent class
       :class:`.Compartment`. For a complete list, please
       refer to the documentation of the latter.

    Parameters
    ----------
    name : str
        A unique name used to tag compartment-specific equations and parameters.
        It is also used to distinguish the various compartments belonging to the
        same :class:`.NeuronModel`.
    model : str, optional
        A keyword for accessing Dendrify's library models. Dendritic compartments
        are by default set to ``'passive'``.
    length : ~brian2.units.fundamentalunits.Quantity, optional
        A compartment's length.
    diameter : ~brian2.units.fundamentalunits.Quantity, optional
        A compartment's diameter.
    cm : ~brian2.units.fundamentalunits.Quantity, optional
        Specific capacitance (usually μF / cm^2).
    gl : ~brian2.units.fundamentalunits.Quantity, optional
        Specific leakage conductance (usually μS / cm^2).
    cm_abs : ~brian2.units.fundamentalunits.Quantity, optional
        Absolute capacitance (usually pF).
    gl_abs : ~brian2.units.fundamentalunits.Quantity, optional
        Absolute leakage conductance (usually nS).
    r_axial : ~brian2.units.fundamentalunits.Quantity, optional
        Axial resistance (usually Ohm * cm).
    v_rest : ~brian2.units.fundamentalunits.Quantity, optional
        Resting membrane voltage.
    scale_factor : float, optional
        A global area scale factor, by default ``1.0``.
    spine_factor : float, optional
        A dendritic area scale factor to account for spines, by default ``1.0``.

    Examples
    --------
    >>> # specifying equations only:
    >>> compX = Dendrite('nameX')
    >>> # specifying equations and ephys properties:
    >>> compY = Dendrite('nameY', length=100*um, diameter=1*um,
    >>>                     cm=1*uF/(cm**2), gl=50*uS/(cm**2))
    >>> # specifying equations and absolute ephys properties:
    >>> compY = Dendrite('nameZ', cm_abs=100*pF, gl_abs=20*nS)
    """

    def __init__(
        self,
        name: str,
        model: str = 'passive',
        length: Optional[Quantity] = None,
        diameter: Optional[Quantity] = None,
        cm: Optional[Quantity] = None,
        gl: Optional[Quantity] = None,
        cm_abs: Optional[Quantity] = None,
        gl_abs: Optional[Quantity] = None,
        r_axial: Optional[Quantity] = None,
        v_rest: Optional[Quantity] = None,
        scale_factor: Optional[float] = 1.0,
        spine_factor: Optional[float] = 1.0
    ):
        super().__init__(
            name=name,
            model=model,
            length=length,
            diameter=diameter,
            cm=cm,
            gl=gl,
            cm_abs=cm_abs,
            gl_abs=gl_abs,
            r_axial=r_axial,
            v_rest=v_rest,
            scale_factor=scale_factor,
            spine_factor=spine_factor
        )
        self._events = None
        self._event_actions = None
        self._dspike_params = None

    def __str__(self):
        equations = self.equations
        parameters = pp.pformat(self.parameters)
        events = pp.pformat(self.events, width=120)
        event_names = pp.pformat(self.event_names)
        user = self._ephys_object.__dict__
        user_clean = pp.pformat({k: v for k, v in user.items() if v})
        txt = (f"\nOBJECT\n{6*'-'}\n{self.__class__}\n\n\n"
               f"EQUATIONS\n{9*'-'}\n{equations}\n\n\n"
               f"PARAMETERS\n{10*'-'}\n{parameters}\n\n\n"
               f"EVENTS\n{6*'-'}\n{event_names}\n\n\n"
               f"EVENT CONDITIONS\n{16*'-'}\n{events}\n\n\n"
               f"USER PARAMETERS\n{15*'-'}\n{user_clean}")
        return txt

    def dspikes(self, name: str,
                threshold: Optional[Quantity] = None,
                g_rise: Optional[Quantity] = None,
                g_fall: Optional[Quantity] = None,
                duration_rise: Optional[Quantity] = None,
                duration_fall: Optional[Quantity] = None,
                reversal_rise: Union[Quantity, str, None] = None,
                reversal_fall: Union[Quantity, str, None] = None,
                offset_fall: Optional[Quantity] = None,
                refractory: Optional[Quantity] = None
                ):
        """
        Adds the ionic mechanisms and parameters needed for dendritic spiking.
        Under the hood, this method creates the equations, conditions and
        actions to take advantage of Brian's custom events. dSpikes are
        generated through the sequential activation of a positive (sodium or
        calcium-like) and a negative current (potassium-like current) when a
        specified dSpike threshold is crossed.

        .. hint::

           The dendritic spiking mechanism as implemented here has three
           distinct phases.

           **INACTIVE PHASE:**\n
           When the dendritic voltage is subthreshold OR the simulation step is
           within the refractory period. dSpikes cannot be generated during this
           phase.

           **RISE PHASE:**\n
           When the dendritic voltage crosses the dSpike threshold AND the
           refractory period has elapsed. This triggers the instant activation
           of a positive current that is deactivated after a specified amount
           of time (``duration_rise``). Also a new refractory period begins.

           **FALL PHASE:**\n
           This phase starts automatically with a delay (``offset_fall``) after
           the dSpike threshold is crossed. A negative current is activated
           instantly and then is deactivated after a specified amount of time
           (``duration_fall``). 

        Parameters
        ----------
        name : str
            A unique name to describe a single dSpike type.
        threshold : ~brian2.units.fundamentalunits.Quantity, optional
            The membrane voltage threshold for dendritic spiking.
        g_rise : ~brian2.units.fundamentalunits.Quantity, optional
            The max conductance of the channel that is activated during the rise
            (depolarization phase).
        g_fall : ~brian2.units.fundamentalunits.Quantity, optional
            The max conductance of the channel that is activated during the fall
            (repolarization phase).
        duration_rise : ~brian2.units.fundamentalunits.Quantity, optional
            The duration of g_rise staying open.
        duration_fall : ~brian2.units.fundamentalunits.Quantity, optional
            The duration of g_fall staying open.
        reversal_rise : (~brian2.units.fundamentalunits.Quantity, str), optional
            The reversal potential of the channel that is activated during the rise
            (depolarization) phase.
        reversal_fall : (~brian2.units.fundamentalunits.Quantity, str), optional
            The reversal potential of the channel that is activated during the fall
            (repolarization) phase.
        offset_fall : ~brian2.units.fundamentalunits.Quantity, optional
            The delay for the activation of g_rise.
        refractory : ~brian2.units.fundamentalunits.Quantity, optional
            The time interval required before dSpike can be activated again.
        """

        # The following code creates all necessary equations for dspikes:
        comp = self.name
        event_id = f"{name}_{comp}"
        event_name = f"spike_{event_id}"

        if self._events:
            # Check if this event already exists
            if event_name in self._events:
                raise DuplicateEquationsError(
                    f"The equations for '{event_name}' have already been "
                    f"added to '{self.name}'. \nPlease use a different "
                    f"[name] when adding multiple dSpike mechanisms to "
                    " a single compartment. \nYou might"
                    " also see this error if you are using Jupyter/iPython "
                    "which store variable values in \nmemory. Try cleaning all "
                    "variables or restart the kernel before running your "
                    "code. If this \nproblem persists, please report it "
                    "by creating a new issue here: \n"
                    "https://github.com/Poirazi-Lab/dendrify/issues."
                )
        else:
            self._events = {}

        dspike_currents = f"I_rise_{event_id} + I_fall_{event_id}"

        # Both currents take into account the reversal potential of Na/K
<<<<<<< HEAD
        current_rise_eqs = f"I_rise_{event_id} = g_rise_{event_id} * (E_rise_{name}-V_{comp})  :amp"
        current_fall_eqs = f"I_fall_{event_id} = g_fall_{event_id} * (E_fall_{name}-V_{comp})  :amp"
=======
        current_rise_eqs = f"I_rise_{event_id} = g_rise_{
            event_id} * (E_rise_{name}-V_{comp})  :amp"
        current_fall_eqs = f"I_fall_{event_id} = g_fall_{
            event_id} * (E_fall_{name}-V_{comp})  :amp"
>>>>>>> 591a9b7c

        # Ion conductances
        g_rise_eqs = (
            f"g_rise_{event_id} = "
            f"g_rise_max_{event_id} * "
<<<<<<< HEAD
            f"int(t_in_timesteps <= spiketime_{event_id} + duration_rise_{event_id}) * "
=======
            f"int(t_in_timesteps <= spiketime_{
                event_id} + duration_rise_{event_id}) * "
>>>>>>> 591a9b7c
            f"gate_{event_id} "
            ":siemens"
        )
        g_fall_eqs = (
            f"g_fall_{event_id} = "
            f"g_fall_max_{event_id} * "
<<<<<<< HEAD
            f"int(t_in_timesteps <= spiketime_{event_id} + offset_fall_{event_id} + duration_fall_{event_id}) * "
            f"int(t_in_timesteps >= spiketime_{event_id} + offset_fall_{event_id}) *  "
=======
            f"int(t_in_timesteps <= spiketime_{
                event_id} + offset_fall_{event_id} + duration_fall_{event_id}) * "
            f"int(t_in_timesteps >= spiketime_{
                event_id} + offset_fall_{event_id}) *  "
>>>>>>> 591a9b7c
            f"gate_{event_id} "
            ":siemens"
        )
        spiketime = f'spiketime_{event_id}  :1'  # in units of timestep
        gate = f'gate_{event_id}  :1'  # zero or one

        # Add equations to a compartment
        to_replace = f'= I_ext_{comp}'
        self._equations = self._equations.replace(
            to_replace,
            f'{to_replace} + {dspike_currents}'
        )
        self._equations += '\n'.join(['', current_rise_eqs, current_fall_eqs,
                                      g_rise_eqs, g_fall_eqs,
                                      spiketime, gate]
                                     )

        # Create and add custom dspike event
        event_name = f"spike_{event_id}"
        condition = (f"V_{comp} >= Vth_{event_id} and "
<<<<<<< HEAD
                     f"t_in_timesteps >= spiketime_{event_id} + refractory_{event_id} * gate_{event_id}"
=======
                     f"t_in_timesteps >= spiketime_{
                         event_id} + refractory_{event_id} * gate_{event_id}"
>>>>>>> 591a9b7c
                     )

        self._events[event_name] = condition

        # Specify what is going to happen inside run_on_event()
<<<<<<< HEAD
        action = {f"spike_{event_id}": f"spiketime_{event_id} = t_in_timesteps; gate_{event_id} = 1"}
=======
        action = {f"spike_{event_id}": f"spiketime_{
            event_id} = t_in_timesteps; gate_{event_id} = 1"}
>>>>>>> 591a9b7c
        if not self._event_actions:
            self._event_actions = action
        else:
            self._event_actions.update(action)

        # Include params needed
        if not self._dspike_params:
            self._dspike_params = {}

        dt = defaultclock.dt

        params = [
            threshold,
            g_rise,
            g_fall,
            self._ionic_param(reversal_rise),
            self._ionic_param(reversal_fall),
            self._timestep(duration_rise, dt),
            self._timestep(duration_fall, dt),
            self._timestep(offset_fall, dt),
            self._timestep(refractory, dt)]

        variables = [
            f"Vth_{event_id}",
            f"g_rise_max_{event_id}",
            f"g_fall_max_{event_id}",
            f"E_rise_{name}",
            f"E_fall_{name}",
            f"duration_rise_{event_id}",
            f"duration_fall_{event_id}",
            f"offset_fall_{event_id}",
            f"refractory_{event_id}"]

        d = dict(zip(variables, params))
        self._dspike_params[event_id] = d

    def _timestep(self,
                  param: Union[Quantity, None], dt
                  ) -> Union[int, None]:
        if not param:
            return None
        if isinstance(param, Quantity):
            return timestep(param, dt)
        raise ValueError(
            f"Please provide a valid time parameter for '{self.name}'."
        )

    def _ionic_param(self,
                     param: Union[str, Quantity, None],
                     ) -> Union[Quantity, None]:
        default_params = EphysProperties.DEFAULT_PARAMS
        valid_params = {k: v for k, v in default_params.items() if k[0] == 'E'}
        if not param:
            return None
        if isinstance(param, Quantity):
            return param
        if isinstance(param, str):
            try:
                return default_params[param]
            except KeyError:
                raise ValueError(
                    f"Please provide a valid ionic parameter for '{
                        self.name}'."
                    " Available options:\n"
                    f"{pp.pformat(valid_params)}"
                )
        else:
            raise ValueError(
                f"Please provide a valid ionic parameter for '{self.name}'."
                " Available options:\n"
                f"{pp.pformat(valid_params)}"
            )

    @property
    def parameters(self) -> dict:
        """
        Returns a dictionary of all parameters that have been generated for a
        single compartment.

        Returns
        -------
        dict
        """
        d_out = {}
        for i in [self._params, self._g_couples]:
            if i:
                d_out.update(i)
        if self._dspike_params:
            for d in self._dspike_params.values():
                d_out.update(d)
        if self._ephys_object:
            d_out.update(self._ephys_object.parameters)
        return d_out

    @property
    def events(self) -> dict:
        """
        Returns a dictionary of all dSpike events created for a single dendrite.

        Returns
        -------
        dict
            Keys: event names, values: events conditions.
        """
        return self._events if self._events else {}

    @property
    def event_names(self) -> list:
        """
        Returns a list of all dSpike event names created for a single dendrite.

        Returns
        -------
        list
        """
        if not self._events:
            return []
        return list(self._events.keys())<|MERGE_RESOLUTION|>--- conflicted
+++ resolved
@@ -794,41 +794,22 @@
         dspike_currents = f"I_rise_{event_id} + I_fall_{event_id}"
 
         # Both currents take into account the reversal potential of Na/K
-<<<<<<< HEAD
         current_rise_eqs = f"I_rise_{event_id} = g_rise_{event_id} * (E_rise_{name}-V_{comp})  :amp"
         current_fall_eqs = f"I_fall_{event_id} = g_fall_{event_id} * (E_fall_{name}-V_{comp})  :amp"
-=======
-        current_rise_eqs = f"I_rise_{event_id} = g_rise_{
-            event_id} * (E_rise_{name}-V_{comp})  :amp"
-        current_fall_eqs = f"I_fall_{event_id} = g_fall_{
-            event_id} * (E_fall_{name}-V_{comp})  :amp"
->>>>>>> 591a9b7c
 
         # Ion conductances
         g_rise_eqs = (
             f"g_rise_{event_id} = "
             f"g_rise_max_{event_id} * "
-<<<<<<< HEAD
             f"int(t_in_timesteps <= spiketime_{event_id} + duration_rise_{event_id}) * "
-=======
-            f"int(t_in_timesteps <= spiketime_{
-                event_id} + duration_rise_{event_id}) * "
->>>>>>> 591a9b7c
             f"gate_{event_id} "
             ":siemens"
         )
         g_fall_eqs = (
             f"g_fall_{event_id} = "
             f"g_fall_max_{event_id} * "
-<<<<<<< HEAD
             f"int(t_in_timesteps <= spiketime_{event_id} + offset_fall_{event_id} + duration_fall_{event_id}) * "
             f"int(t_in_timesteps >= spiketime_{event_id} + offset_fall_{event_id}) *  "
-=======
-            f"int(t_in_timesteps <= spiketime_{
-                event_id} + offset_fall_{event_id} + duration_fall_{event_id}) * "
-            f"int(t_in_timesteps >= spiketime_{
-                event_id} + offset_fall_{event_id}) *  "
->>>>>>> 591a9b7c
             f"gate_{event_id} "
             ":siemens"
         )
@@ -849,23 +830,13 @@
         # Create and add custom dspike event
         event_name = f"spike_{event_id}"
         condition = (f"V_{comp} >= Vth_{event_id} and "
-<<<<<<< HEAD
                      f"t_in_timesteps >= spiketime_{event_id} + refractory_{event_id} * gate_{event_id}"
-=======
-                     f"t_in_timesteps >= spiketime_{
-                         event_id} + refractory_{event_id} * gate_{event_id}"
->>>>>>> 591a9b7c
                      )
 
         self._events[event_name] = condition
 
         # Specify what is going to happen inside run_on_event()
-<<<<<<< HEAD
         action = {f"spike_{event_id}": f"spiketime_{event_id} = t_in_timesteps; gate_{event_id} = 1"}
-=======
-        action = {f"spike_{event_id}": f"spiketime_{
-            event_id} = t_in_timesteps; gate_{event_id} = 1"}
->>>>>>> 591a9b7c
         if not self._event_actions:
             self._event_actions = action
         else:
