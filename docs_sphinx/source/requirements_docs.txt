--- conflicted
+++ resolved
@@ -4,8 +4,5 @@
 docutils
 autodocsumm
 brian2
-<<<<<<< HEAD
 sphinx-copybutton
-=======
-sphinx >= 5.1
->>>>>>> dc6fc97a
+sphinx >= 5.1