--- conflicted
+++ resolved
@@ -13,11 +13,7 @@
 project = 'Dendrify'
 copyright = '2022, Michalis Pagkalos'
 author = 'Michalis Pagkalos'
-<<<<<<< HEAD
-release = '2.0.0'
-=======
 release = '2.0.1'
->>>>>>> 7b9e465c
 
 
 # -- General configuration -----------------------------------------------------
