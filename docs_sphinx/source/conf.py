--- conflicted
+++ resolved
@@ -13,11 +13,8 @@
 project = 'Dendrify'
 copyright = '2022, Michalis Pagkalos'
 author = 'Michalis Pagkalos'
-<<<<<<< HEAD
 release = '2.0.0'
-=======
-release = '1.0.9'
->>>>>>> 0125b983
+
 
 # -- General configuration -----------------------------------------------------
 extensions = [
