{
 "cells": [
  {
   "cell_type": "markdown",
   "metadata": {
    "id": "4y7lu4Q9-IHe"
   },
   "source": [
<<<<<<< HEAD
    "# Dendrify basics  \n",
    "\n",
    "In this tutorial, we are going to cover the following topics:\n",
    "\n",
    "* Getting to know Dendrify's basic object types and their functions\n",
    "* How to generate model equations\n",
    "* How to set model parameters\n"
=======
    "<style>\n",
    ".extra-info p {\n",
    "    color: firebrick;\n",
    "    font-size: 13px;\n",
    "    font-weight: bold;\n",
    "}\n",
    "</style>\n",
    "\n",
    "# Dendrify basics  \n",
    "\n",
    "In this first part of the tutorial series, we’ll focus on creating single compartments and updating their equations. In the second part, we’ll dive into how to add model parameters.\n",
    "Specifically, in this section, we’ll cover the following topics:\n",
    "\n",
    "* Getting to know Dendrify's basic object types and their functions\n",
    "* How to generate model equations\n",
    "* How to set model parameters\n",
    "\n",
    "<div class=\"alert alert-info\">\n",
    "\n",
    "Note\n",
    "\n",
    "It is highly recommended to have a solid understanding of how Brian 2 works before starting with Dendrify. You can explore Brian's tutorials [here](https://brian2.readthedocs.io/en/stable/resources/tutorials/).  \n",
    "\n",
    "\n",
    "</div>\n"
>>>>>>> bbbe2ff3
   ]
  },
  {
   "cell_type": "markdown",
   "metadata": {
    "id": "fg5O2CCigZKS"
   },
   "source": [
    "## Imports"
   ]
  },
  {
   "cell_type": "code",
   "execution_count": 1,
   "metadata": {
    "id": "BR17RLDWfy76"
   },
   "outputs": [],
   "source": [
    "import brian2 as b\n",
    "import dendrify as d\n",
    "from brian2.units import *\n",
    "from dendrify import Soma, Dendrite, PointNeuronModel\n",
    "\n",
    "b.prefs.codegen.target = 'numpy' # faster for simple models and short simulations"
   ]
  },
  {
   "cell_type": "markdown",
   "metadata": {
    "id": "NATfjiUXiqen"
   },
   "source": [
<<<<<<< HEAD
    "## Generating model equations\n",
    "\n",
    "**Important:**\\\n",
    "*In this first part of the tutorial we are going to focus only on how to create single compartments and how to update their equations. In the second part, we will describe how to provide model parameters.*"
=======
    "## Generating model Equations\n"
>>>>>>> bbbe2ff3
   ]
  },
  {
   "cell_type": "markdown",
   "metadata": {
    "id": "LrJj7WlSzVmc"
   },
   "source": [
    "### Creating compartments"
   ]
  },
  {
   "cell_type": "code",
   "execution_count": 2,
   "metadata": {
    "id": "4CSCYDemipZZ"
   },
   "outputs": [],
   "source": [
    "# Setting a compartment's name is the barely minimum you need to create it\n",
    "soma = Soma('soma')\n",
    "dend = Dendrite('dend')"
   ]
  },
  {
   "cell_type": "markdown",
   "metadata": {},
   "source": [
<<<<<<< HEAD
    "*A compartment's name is important to differentiate between compartments of the same multicompartmental model.*"
=======
    "<div class=\"extra-info\">\n",
    "A compartment's name is crucial for distinguishing between compartments within the same multicompartmental model.\n",
    "</div>"
>>>>>>> bbbe2ff3
   ]
  },
  {
   "cell_type": "code",
   "execution_count": 3,
   "metadata": {
    "colab": {
     "base_uri": "https://localhost:8080/"
    },
    "id": "eoFMZcrujD9O",
    "outputId": "5af66c97-05df-4677-ef8b-cd50eeb3aaf3"
   },
   "outputs": [
    {
     "name": "stdout",
     "output_type": "stream",
     "text": [
      "True\n",
      "True\n"
     ]
    }
   ],
   "source": [
    "# Soma and Dendrite objects share many functions since they both inherit from\n",
    "# the same class\n",
    "print(isinstance(soma, d.Compartment))\n",
    "print(isinstance(dend, d.Compartment))"
   ]
  },
  {
   "cell_type": "markdown",
   "metadata": {
    "id": "1A09v3WBmo10"
   },
   "source": [
    "### Accessing equations"
   ]
  },
  {
   "cell_type": "code",
   "execution_count": 4,
   "metadata": {
    "colab": {
     "base_uri": "https://localhost:8080/"
    },
    "id": "EdtyDYEqkJnU",
    "outputId": "74c2bb5e-d647-4263-d229-b50d6a6c7bbf"
   },
   "outputs": [
    {
     "name": "stdout",
     "output_type": "stream",
     "text": [
      "dV_soma/dt = (gL_soma * (EL_soma-V_soma) + I_soma) / C_soma  :volt\n",
      "I_soma = I_ext_soma  :amp\n",
      "I_ext_soma  :amp\n"
     ]
    }
   ],
   "source": [
    "print(soma.equations)"
   ]
  },
  {
   "cell_type": "markdown",
   "metadata": {},
   "source": [
<<<<<<< HEAD
    "Explanation: \\\n",
    "*line 1: Equations describing how the membrane voltage changes over time* \\\n",
    "*line 2: I_soma is a variable that sums all sources of input current into a compartment* \\\n",
    "*line 3: I_ext_soma is a helper variable for injecting external input current*"
=======
    "<div class=\"extra-info\">\n",
    "\n",
    "* line 1 ➝ Equations describing how the membrane voltage changes over time\n",
    "* line 2 ➝ I_soma is a variable that sums all sources of input current into a compartment\n",
    "* line 3 ➝ I_ext_soma is a helper variable for injecting external input current\n",
    "\n",
    "</div>"
>>>>>>> bbbe2ff3
   ]
  },
  {
   "cell_type": "code",
   "execution_count": 5,
   "metadata": {
    "colab": {
     "base_uri": "https://localhost:8080/"
    },
    "id": "2T98I4v0kiBH",
    "outputId": "689fb64d-6f19-41c3-fbe7-df8da8d608f9"
   },
   "outputs": [
    {
     "name": "stdout",
     "output_type": "stream",
     "text": [
      "dV_dend/dt = (gL_dend * (EL_dend-V_dend) + I_dend) / C_dend  :volt\n",
      "I_dend = I_ext_dend  :amp\n",
      "I_ext_dend  :amp\n"
     ]
    }
   ],
   "source": [
    "print(dend.equations)"
   ]
  },
  {
   "cell_type": "markdown",
   "metadata": {
    "id": "Ha7jqirqz05p"
   },
   "source": [
    "### Synaptic currents"
   ]
  },
  {
   "cell_type": "code",
   "execution_count": 6,
   "metadata": {
    "id": "OVHJYxV8mgAo"
   },
   "outputs": [],
   "source": [
<<<<<<< HEAD
    "# The usage of tags helps differentiate between same type of synapses that reach\n",
    "# a single compartment (also see below).\n",
=======
    "# The use of tags helps distinguish between synapses of the same type that target\n",
    "# a single compartment (see below for more details).\n",
>>>>>>> bbbe2ff3
    "dend.synapse('AMPA', tag='A')"
   ]
  },
  {
   "cell_type": "code",
   "execution_count": 7,
   "metadata": {
    "colab": {
     "base_uri": "https://localhost:8080/"
    },
    "id": "kd-uoy-n4TDY",
    "outputId": "fe1a5889-ecf3-4631-8956-10f43cab02c2"
   },
   "outputs": [
    {
     "name": "stdout",
     "output_type": "stream",
     "text": [
      "dV_dend/dt = (gL_dend * (EL_dend-V_dend) + I_dend) / C_dend  :volt\n",
      "I_dend = I_ext_dend + I_AMPA_A_dend  :amp\n",
      "I_ext_dend  :amp\n",
      "I_AMPA_A_dend = g_AMPA_A_dend * (E_AMPA-V_dend) * s_AMPA_A_dend * w_AMPA_A_dend  :amp\n",
      "ds_AMPA_A_dend/dt = -s_AMPA_A_dend / t_AMPA_decay_A_dend  :1\n"
     ]
    }
   ],
   "source": [
    "print(dend.equations)"
   ]
  },
  {
   "cell_type": "markdown",
   "metadata": {
    "id": "Vi5MhW8J1FE4"
   },
   "source": [
<<<<<<< HEAD
    "*   **s_AMPA_x_dend** -> the state variable for this channel (0 -> closed).\n",
    "*   **w_AMPA_x_dend** -> the weight variable. Useful for plasticity (1 by default)."
=======
    "<div class=\"extra-info\">\n",
    "\n",
    "* s_AMPA_x_dend ➝ the state variable for this channel (0 = closed).\n",
    "* w_AMPA_x_dend ➝ the weight variable. Useful for plasticity (1 by default).\n",
    "\n",
    "</div>"
>>>>>>> bbbe2ff3
   ]
  },
  {
   "cell_type": "code",
   "execution_count": 8,
   "metadata": {
    "colab": {
     "base_uri": "https://localhost:8080/"
    },
    "id": "hitkBvw-uwoq",
    "outputId": "1f09c289-7536-43ee-e329-c556354dac6b"
   },
   "outputs": [
    {
     "name": "stdout",
     "output_type": "stream",
     "text": [
      "dV_dend/dt = (gL_dend * (EL_dend-V_dend) + I_dend) / C_dend  :volt\n",
      "I_dend = I_ext_dend + I_AMPA_B_dend + I_AMPA_A_dend  :amp\n",
      "I_ext_dend  :amp\n",
      "I_AMPA_A_dend = g_AMPA_A_dend * (E_AMPA-V_dend) * s_AMPA_A_dend * w_AMPA_A_dend  :amp\n",
      "ds_AMPA_A_dend/dt = -s_AMPA_A_dend / t_AMPA_decay_A_dend  :1\n",
      "I_AMPA_B_dend = g_AMPA_B_dend * (E_AMPA-V_dend) * s_AMPA_B_dend * w_AMPA_B_dend  :amp\n",
      "ds_AMPA_B_dend/dt = -s_AMPA_B_dend / t_AMPA_decay_B_dend  :1\n"
     ]
    }
   ],
   "source": [
    "dend.synapse('AMPA', tag='B')\n",
    "print(dend.equations)"
   ]
  },
  {
   "cell_type": "code",
   "execution_count": 9,
   "metadata": {
    "colab": {
     "base_uri": "https://localhost:8080/"
    },
    "id": "IyfXL37q7qlY",
    "outputId": "30730644-5341-4d5d-94ae-02dbda097047"
   },
   "outputs": [
    {
     "name": "stdout",
     "output_type": "stream",
     "text": [
      "dV_dend/dt = (gL_dend * (EL_dend-V_dend) + I_dend) / C_dend  :volt\n",
      "I_dend = I_ext_dend + I_NMDA_C_dend + I_AMPA_B_dend + I_AMPA_A_dend  :amp\n",
      "I_ext_dend  :amp\n",
      "I_AMPA_A_dend = g_AMPA_A_dend * (E_AMPA-V_dend) * s_AMPA_A_dend * w_AMPA_A_dend  :amp\n",
      "ds_AMPA_A_dend/dt = -s_AMPA_A_dend / t_AMPA_decay_A_dend  :1\n",
      "I_AMPA_B_dend = g_AMPA_B_dend * (E_AMPA-V_dend) * s_AMPA_B_dend * w_AMPA_B_dend  :amp\n",
      "ds_AMPA_B_dend/dt = -s_AMPA_B_dend / t_AMPA_decay_B_dend  :1\n",
      "I_NMDA_C_dend = g_NMDA_C_dend * (E_NMDA-V_dend) * s_NMDA_C_dend / (1 + Mg_con * exp(-Alpha_NMDA*(V_dend/mV+Gamma_NMDA)) / Beta_NMDA) * w_NMDA_C_dend  :amp\n",
      "ds_NMDA_C_dend/dt = -s_NMDA_C_dend/t_NMDA_decay_C_dend  :1\n"
     ]
    }
   ],
   "source": [
    "dend.synapse('NMDA', tag='C')\n",
    "print(dend.equations)"
   ]
  },
  {
   "cell_type": "markdown",
   "metadata": {
    "id": "5dFQAGxw46hv"
   },
   "source": [
    "### Random noise"
   ]
  },
  {
   "cell_type": "code",
   "execution_count": 10,
   "metadata": {
    "colab": {
     "base_uri": "https://localhost:8080/"
    },
    "id": "u7WEPnjA42B2",
    "outputId": "f8373d8f-4231-4771-c82b-62907d2a7d90"
   },
   "outputs": [
    {
     "name": "stdout",
     "output_type": "stream",
     "text": [
      "dV_dend/dt = (gL_dend * (EL_dend-V_dend) + I_dend) / C_dend  :volt\n",
      "I_dend = I_ext_dend + I_noise_dend + I_NMDA_C_dend + I_AMPA_B_dend + I_AMPA_A_dend  :amp\n",
      "I_ext_dend  :amp\n",
      "I_AMPA_A_dend = g_AMPA_A_dend * (E_AMPA-V_dend) * s_AMPA_A_dend * w_AMPA_A_dend  :amp\n",
      "ds_AMPA_A_dend/dt = -s_AMPA_A_dend / t_AMPA_decay_A_dend  :1\n",
      "I_AMPA_B_dend = g_AMPA_B_dend * (E_AMPA-V_dend) * s_AMPA_B_dend * w_AMPA_B_dend  :amp\n",
      "ds_AMPA_B_dend/dt = -s_AMPA_B_dend / t_AMPA_decay_B_dend  :1\n",
      "I_NMDA_C_dend = g_NMDA_C_dend * (E_NMDA-V_dend) * s_NMDA_C_dend / (1 + Mg_con * exp(-Alpha_NMDA*(V_dend/mV+Gamma_NMDA)) / Beta_NMDA) * w_NMDA_C_dend  :amp\n",
      "ds_NMDA_C_dend/dt = -s_NMDA_C_dend/t_NMDA_decay_C_dend  :1\n",
      "dI_noise_dend/dt = (mean_noise_dend-I_noise_dend) / tau_noise_dend + sigma_noise_dend * (sqrt(2/(tau_noise_dend*dt)) * randn()) :amp\n"
     ]
    }
   ],
   "source": [
    "dend.noise()  # adds equations for Gaussian white noise\n",
    "print(dend.equations)"
   ]
  },
  {
   "cell_type": "markdown",
   "metadata": {
    "id": "GoZLHuaP5c8T"
   },
   "source": [
<<<<<<< HEAD
    "*NOTE: You can find more info about how random noise is impemented in [Brian's documentation](https://brian2.readthedocs.io/en/stable/user/models.html?highlight=noise#noise).*"
=======
    "<div class=\"extra-info\">\n",
    "💡 You can find more information about how random noise is impemented in [Brian's documentation](https://brian2.readthedocs.io/en/stable/user/models.html?highlight=noise#noise).\n",
    "</div>"
>>>>>>> bbbe2ff3
   ]
  },
  {
   "cell_type": "markdown",
   "metadata": {
    "id": "GspVuWJsEMlc"
   },
   "source": [
    "### Dendritic spikes"
   ]
  },
  {
   "cell_type": "code",
   "execution_count": 11,
   "metadata": {
    "colab": {
     "base_uri": "https://localhost:8080/"
    },
    "id": "xOzgQ0QivWMr",
    "outputId": "6f9a23aa-56b2-41dc-d0e5-6a68e5a7f39b"
   },
   "outputs": [
    {
     "name": "stdout",
     "output_type": "stream",
     "text": [
      "dV_dend/dt = (gL_dend * (EL_dend-V_dend) + I_dend) / C_dend  :volt\n",
      "I_dend = I_ext_dend + I_rise_Na_dend + I_fall_Na_dend + I_noise_dend + I_NMDA_C_dend + I_AMPA_B_dend + I_AMPA_A_dend  :amp\n",
      "I_ext_dend  :amp\n",
      "I_AMPA_A_dend = g_AMPA_A_dend * (E_AMPA-V_dend) * s_AMPA_A_dend * w_AMPA_A_dend  :amp\n",
      "ds_AMPA_A_dend/dt = -s_AMPA_A_dend / t_AMPA_decay_A_dend  :1\n",
      "I_AMPA_B_dend = g_AMPA_B_dend * (E_AMPA-V_dend) * s_AMPA_B_dend * w_AMPA_B_dend  :amp\n",
      "ds_AMPA_B_dend/dt = -s_AMPA_B_dend / t_AMPA_decay_B_dend  :1\n",
      "I_NMDA_C_dend = g_NMDA_C_dend * (E_NMDA-V_dend) * s_NMDA_C_dend / (1 + Mg_con * exp(-Alpha_NMDA*(V_dend/mV+Gamma_NMDA)) / Beta_NMDA) * w_NMDA_C_dend  :amp\n",
      "ds_NMDA_C_dend/dt = -s_NMDA_C_dend/t_NMDA_decay_C_dend  :1\n",
      "dI_noise_dend/dt = (mean_noise_dend-I_noise_dend) / tau_noise_dend + sigma_noise_dend * (sqrt(2/(tau_noise_dend*dt)) * randn()) :amp\n",
      "I_rise_Na_dend = g_rise_Na_dend * (E_rise_Na-V_dend)  :amp\n",
      "I_fall_Na_dend = g_fall_Na_dend * (E_fall_Na-V_dend)  :amp\n",
      "g_rise_Na_dend = g_rise_max_Na_dend * int(t_in_timesteps <= spiketime_Na_dend + duration_rise_Na_dend) * gate_Na_dend :siemens\n",
      "g_fall_Na_dend = g_fall_max_Na_dend * int(t_in_timesteps <= spiketime_Na_dend + offset_fall_Na_dend + duration_fall_Na_dend) * int(t_in_timesteps >= spiketime_Na_dend + offset_fall_Na_dend) *  gate_Na_dend :siemens\n",
      "spiketime_Na_dend  :1\n",
      "gate_Na_dend  :1\n"
     ]
    }
   ],
   "source": [
    "dend.dspikes('Na')\n",
    "print(dend.equations)"
   ]
  },
  {
   "cell_type": "markdown",
   "metadata": {},
   "source": [
<<<<<<< HEAD
    "*NOTE: You can find more info about how dendritic spiking is impemented [here](https://dendrify.readthedocs.io/en/latest/api/dendrite.html#dendrify.compartment.Dendrite.dspikes).*"
=======
    "<div class=\"extra-info\">\n",
    "💡 You can find more information about how dendritic spiking is impemented [here](https://dendrify.readthedocs.io/en/latest/api/dendrite.html#dendrify.compartment.Dendrite.dspikes).\n",
    "<div>"
>>>>>>> bbbe2ff3
   ]
  },
  {
   "cell_type": "markdown",
   "metadata": {
    "id": "dI2QKeh3FI2S"
   },
   "source": [
    "### Connecting compartments"
   ]
  },
  {
   "cell_type": "code",
   "execution_count": 12,
   "metadata": {
    "colab": {
     "base_uri": "https://localhost:8080/"
    },
    "id": "EIpkNOaJEpT5",
    "outputId": "d67c2b30-c60c-4329-e58a-c083b7c71f09"
   },
<<<<<<< HEAD
   "outputs": [],
   "source": [
    "dend.connect(soma)"
   ]
  },
  {
   "cell_type": "markdown",
   "metadata": {
    "id": "zzba0-KoD12O"
   },
   "source": [
    "*NOTE: Ιgnore any errors that might be generated from the above command for now. They will make sense in a while.*"
   ]
  },
  {
   "cell_type": "code",
   "execution_count": 13,
   "metadata": {
    "colab": {
     "base_uri": "https://localhost:8080/"
    },
    "id": "RGnKjqUoEw-4",
    "outputId": "ca62ee2f-76fe-42bd-c6e3-f5af77beff24"
   },
=======
>>>>>>> bbbe2ff3
   "outputs": [
    {
     "name": "stdout",
     "output_type": "stream",
     "text": [
      "dV_dend/dt = (gL_dend * (EL_dend-V_dend) + I_dend) / C_dend  :volt\n",
      "I_dend = I_ext_dend + I_soma_dend  + I_rise_Na_dend + I_fall_Na_dend + I_noise_dend + I_NMDA_C_dend + I_AMPA_B_dend + I_AMPA_A_dend  :amp\n",
      "I_ext_dend  :amp\n",
      "I_AMPA_A_dend = g_AMPA_A_dend * (E_AMPA-V_dend) * s_AMPA_A_dend * w_AMPA_A_dend  :amp\n",
      "ds_AMPA_A_dend/dt = -s_AMPA_A_dend / t_AMPA_decay_A_dend  :1\n",
      "I_AMPA_B_dend = g_AMPA_B_dend * (E_AMPA-V_dend) * s_AMPA_B_dend * w_AMPA_B_dend  :amp\n",
      "ds_AMPA_B_dend/dt = -s_AMPA_B_dend / t_AMPA_decay_B_dend  :1\n",
      "I_NMDA_C_dend = g_NMDA_C_dend * (E_NMDA-V_dend) * s_NMDA_C_dend / (1 + Mg_con * exp(-Alpha_NMDA*(V_dend/mV+Gamma_NMDA)) / Beta_NMDA) * w_NMDA_C_dend  :amp\n",
      "ds_NMDA_C_dend/dt = -s_NMDA_C_dend/t_NMDA_decay_C_dend  :1\n",
      "dI_noise_dend/dt = (mean_noise_dend-I_noise_dend) / tau_noise_dend + sigma_noise_dend * (sqrt(2/(tau_noise_dend*dt)) * randn()) :amp\n",
      "I_rise_Na_dend = g_rise_Na_dend * (E_rise_Na-V_dend)  :amp\n",
      "I_fall_Na_dend = g_fall_Na_dend * (E_fall_Na-V_dend)  :amp\n",
      "g_rise_Na_dend = g_rise_max_Na_dend * int(t_in_timesteps <= spiketime_Na_dend + duration_rise_Na_dend) * gate_Na_dend :siemens\n",
      "g_fall_Na_dend = g_fall_max_Na_dend * int(t_in_timesteps <= spiketime_Na_dend + offset_fall_Na_dend + duration_fall_Na_dend) * int(t_in_timesteps >= spiketime_Na_dend + offset_fall_Na_dend) *  gate_Na_dend :siemens\n",
      "spiketime_Na_dend  :1\n",
      "gate_Na_dend  :1\n",
      "I_soma_dend = (V_soma-V_dend) * g_soma_dend  :amp\n"
     ]
    }
   ],
   "source": [
<<<<<<< HEAD
=======
    "dend.connect(soma)\n",
>>>>>>> bbbe2ff3
    "print(dend.equations)"
   ]
  },
  {
   "cell_type": "code",
<<<<<<< HEAD
   "execution_count": 14,
=======
   "execution_count": 13,
>>>>>>> bbbe2ff3
   "metadata": {
    "colab": {
     "base_uri": "https://localhost:8080/"
    },
    "id": "RZF6f7VcFQTF",
    "outputId": "4a722c2a-5712-44fd-ca4a-5e76607cf1de"
   },
   "outputs": [
    {
     "name": "stdout",
     "output_type": "stream",
     "text": [
      "dV_soma/dt = (gL_soma * (EL_soma-V_soma) + I_soma) / C_soma  :volt\n",
      "I_soma = I_ext_soma + I_dend_soma   :amp\n",
      "I_ext_soma  :amp\n",
      "I_dend_soma = (V_dend-V_soma) * g_dend_soma  :amp\n"
     ]
    }
   ],
   "source": [
    "print(soma.equations)"
   ]
  },
  {
   "cell_type": "markdown",
   "metadata": {
    "id": "HlFu9pEOGtS4"
   },
   "source": [
    "### User-defined equations"
   ]
  },
  {
   "cell_type": "markdown",
   "metadata": {
    "id": "cUH-lXneEFiU"
   },
   "source": [
<<<<<<< HEAD
    "*Equations are Python strings, thus you can adapt them with standard string formatting practices.*"
=======
    "<div class=\"extra-info\">\n",
    "Equations are represented as Python strings, so you can modify them using standard string formatting techniques.\n",
    "</div>"
>>>>>>> bbbe2ff3
   ]
  },
  {
   "cell_type": "code",
<<<<<<< HEAD
   "execution_count": 15,
=======
   "execution_count": 14,
>>>>>>> bbbe2ff3
   "metadata": {
    "colab": {
     "base_uri": "https://localhost:8080/"
    },
    "id": "wiJsv5IXG0Vi",
    "outputId": "87633fe7-a056-4ade-ca20-e682d360db66"
   },
   "outputs": [
    {
     "data": {
      "text/plain": [
       "str"
      ]
     },
<<<<<<< HEAD
     "execution_count": 15,
=======
     "execution_count": 14,
>>>>>>> bbbe2ff3
     "metadata": {},
     "output_type": "execute_result"
    }
   ],
   "source": [
    "type(dend.equations)"
   ]
  },
  {
   "cell_type": "code",
<<<<<<< HEAD
   "execution_count": 16,
=======
   "execution_count": 15,
>>>>>>> bbbe2ff3
   "metadata": {
    "colab": {
     "base_uri": "https://localhost:8080/"
    },
    "id": "9LEl6oRLHob8",
    "outputId": "9362240a-89a1-415d-ceef-9136b0fbd51e"
   },
   "outputs": [
    {
     "name": "stdout",
     "output_type": "stream",
     "text": [
      "dV_dend/dt = (gL_dend * (EL_dend-V_dend) + I_dend) / C_dend  :volt\n",
      "I_dend = I_ext_dend + I_soma_dend  + I_rise_Na_dend + I_fall_Na_dend + I_noise_dend + I_NMDA_C_dend + I_AMPA_B_dend + I_AMPA_A_dend  :amp\n",
      "I_ext_dend  :amp\n",
      "I_AMPA_A_dend = g_AMPA_A_dend * (E_AMPA-V_dend) * s_AMPA_A_dend * w_AMPA_A_dend  :amp\n",
      "ds_AMPA_A_dend/dt = -s_AMPA_A_dend / t_AMPA_decay_A_dend  :1\n",
      "I_AMPA_B_dend = g_AMPA_B_dend * (E_AMPA-V_dend) * s_AMPA_B_dend * w_AMPA_B_dend  :amp\n",
      "ds_AMPA_B_dend/dt = -s_AMPA_B_dend / t_AMPA_decay_B_dend  :1\n",
      "I_NMDA_C_dend = g_NMDA_C_dend * (E_NMDA-V_dend) * s_NMDA_C_dend / (1 + Mg_con * exp(-Alpha_NMDA*(V_dend/mV+Gamma_NMDA)) / Beta_NMDA) * w_NMDA_C_dend  :amp\n",
      "ds_NMDA_C_dend/dt = -s_NMDA_C_dend/t_NMDA_decay_C_dend  :1\n",
      "dI_noise_dend/dt = (mean_noise_dend-I_noise_dend) / tau_noise_dend + sigma_noise_dend * (sqrt(2/(tau_noise_dend*dt)) * randn()) :amp\n",
      "I_rise_Na_dend = g_rise_Na_dend * (E_rise_Na-V_dend)  :amp\n",
      "I_fall_Na_dend = g_fall_Na_dend * (E_fall_Na-V_dend)  :amp\n",
      "g_rise_Na_dend = g_rise_max_Na_dend * int(t_in_timesteps <= spiketime_Na_dend + duration_rise_Na_dend) * gate_Na_dend :siemens\n",
      "g_fall_Na_dend = g_fall_max_Na_dend * int(t_in_timesteps <= spiketime_Na_dend + offset_fall_Na_dend + duration_fall_Na_dend) * int(t_in_timesteps >= spiketime_Na_dend + offset_fall_Na_dend) *  gate_Na_dend :siemens\n",
      "spiketime_Na_dend  :1\n",
      "gate_Na_dend  :1\n",
      "I_soma_dend = (V_soma-V_dend) * g_soma_dend  :amp\n",
      "dcns/dt = -cns/tau_cns  :1\n"
     ]
    }
   ],
   "source": [
    "custom_model = \"dcns/dt = -cns/tau_cns  :1\"\n",
    "eqs = f\"{dend.equations}\\n{custom_model}\"\n",
    "print(eqs)"
   ]
  },
  {
   "cell_type": "markdown",
   "metadata": {},
   "source": [
<<<<<<< HEAD
    "**Important:** \\\n",
    "*Although it is possible to add custom model equations, it can be quite tricky for non-experienced Brian2/Dendrify users. If this is a feature that you need to implement and you are not sure how, please check one of the available [support options](https://dendrify.readthedocs.io/en/latest/support.html).*"
=======
    "<div class=\"extra-info\">\n",
    "🚨 Starting with Dendrify v2.2.0, users can fully customize model equations.  \n",
    "This feature, however, is intended for advanced users who are highly familiar\n",
    "with how Brian 2 works. You can learn more about this advanced feature in the\n",
    "relevant [tutorial](Dendrify_custom_models.ipynb). It is recommended to explore\n",
    "this feature only after completing the Brian 2 and Dendrify tutorials and\n",
    "gaining a solid understanding of writing your own model equations.\n",
    "</div>\n"
>>>>>>> bbbe2ff3
   ]
  },
  {
   "cell_type": "markdown",
   "metadata": {
    "id": "LWwQ57oWFnoG"
   },
   "source": [
    "## Setting model parameters\n",
<<<<<<< HEAD
    "\n",
    "*In this second part of the tutorial we are going to explore how to access, generate or update all model parameters.*"
=======
    "<div class=\"extra-info\">\n",
    "In this second part of the tutorial we are going to explore how to access, generate or update all model parameters.\n",
    "</div>"
>>>>>>> bbbe2ff3
   ]
  },
  {
   "cell_type": "markdown",
   "metadata": {
    "id": "18EB0MRkK3WR"
   },
   "source": [
    "### Accessing model properties"
   ]
  },
  {
   "cell_type": "code",
<<<<<<< HEAD
   "execution_count": 17,
=======
   "execution_count": 16,
>>>>>>> bbbe2ff3
   "metadata": {
    "colab": {
     "base_uri": "https://localhost:8080/"
    },
    "id": "ECmM9IGcvmE4",
    "outputId": "d2a63116-383c-47e4-da8c-8878a8006002"
   },
   "outputs": [
    {
     "name": "stderr",
     "output_type": "stream",
     "text": [
      "ERROR [dendrify.ephysproperties:351]\n",
      "Could not calculate the g_couple for 'dend' and 'soma'.\n",
      "Please make sure that [length, diameter, r_axial] are\n",
      "available for both compartments.\n",
      "\n",
      "WARNING [dendrify.ephysproperties:196]\n",
      "Missing parameters [length | diameter] for 'dend'.\n",
      "Could not calculate the area of 'dend', returned None.\n",
      "\n",
      "WARNING [dendrify.ephysproperties:225]\n",
      "Could not calculate the [capacitance] of 'dend', returned None.\n",
      "\n",
      "WARNING [dendrify.ephysproperties:196]\n",
      "Missing parameters [length | diameter] for 'dend'.\n",
      "Could not calculate the area of 'dend', returned None.\n",
      "\n",
      "WARNING [dendrify.ephysproperties:254]\n",
      "Could not calculate the [g_leakage] of 'dend', returned None.\n",
      "\n",
      "ERROR [dendrify.ephysproperties:279]\n",
      "Could not resolve [EL_dend] for 'dend'.\n",
      "\n",
      "ERROR [dendrify.ephysproperties:279]\n",
      "Could not resolve [C_dend] for 'dend'.\n",
      "\n",
      "ERROR [dendrify.ephysproperties:279]\n",
      "Could not resolve [gL_dend] for 'dend'.\n",
      "\n"
     ]
    },
    {
     "data": {
      "text/plain": [
       "{'w_AMPA_A_dend': 1.0,\n",
       " 'w_AMPA_B_dend': 1.0,\n",
       " 'w_NMDA_C_dend': 1.0,\n",
       " 'tau_noise_dend': 20. * msecond,\n",
       " 'sigma_noise_dend': 1. * pamp,\n",
       " 'mean_noise_dend': 0. * amp,\n",
       " 'g_soma_dend': None,\n",
       " 'Vth_Na_dend': None,\n",
       " 'g_rise_max_Na_dend': None,\n",
       " 'g_fall_max_Na_dend': None,\n",
       " 'E_rise_Na': None,\n",
       " 'E_fall_Na': None,\n",
       " 'duration_rise_Na_dend': None,\n",
       " 'duration_fall_Na_dend': None,\n",
       " 'offset_fall_Na_dend': None,\n",
       " 'refractory_Na_dend': None,\n",
       " 'E_AMPA': 0. * volt,\n",
       " 'E_NMDA': 0. * volt,\n",
       " 'E_GABA': -80. * mvolt,\n",
       " 'E_Na': 70. * mvolt,\n",
       " 'E_K': -89. * mvolt,\n",
       " 'E_Ca': 136. * mvolt,\n",
       " 'Mg_con': 1.0,\n",
       " 'Alpha_NMDA': 0.062,\n",
       " 'Beta_NMDA': 3.57,\n",
       " 'Gamma_NMDA': 0}"
      ]
     },
<<<<<<< HEAD
     "execution_count": 17,
=======
     "execution_count": 16,
>>>>>>> bbbe2ff3
     "metadata": {},
     "output_type": "execute_result"
    }
   ],
   "source": [
    "dend.parameters"
   ]
  },
  {
   "cell_type": "markdown",
   "metadata": {
    "id": "q_mi6gmP6L40"
   },
   "source": [
<<<<<<< HEAD
    "*Dendrify is designed to fail loudly!!! Errors and warnings are raised if you try to access parameters that do not exist, or if something important is missing.*"
=======
    "<div class=\"extra-info\">\n",
    "Dendrify is designed to fail loudly!!! Errors and warnings are raised if you try to access parameters that do not exist, or if something important is missing.\n",
    "</div>"
>>>>>>> bbbe2ff3
   ]
  },
  {
   "cell_type": "markdown",
   "metadata": {
    "id": "cXS_FuIuLApo"
   },
   "source": [
    "### Default parameters"
   ]
  },
  {
   "cell_type": "markdown",
   "metadata": {
    "id": "nvST35V1EkFt"
   },
   "source": [
<<<<<<< HEAD
    "*NOTE: Dendrify has a built-in library of default simulation parameters that can be views or adjusted using default_params() and update_default_params() respectively.*"
=======
    "<div class=\"extra-info\">\n",
    "Dendrify has a built-in library of default simulation parameters that can be viewd or adjusted using default_params() and update_default_params() respectively.\n",
    "<div class=\"extra-info\">"
>>>>>>> bbbe2ff3
   ]
  },
  {
   "cell_type": "code",
<<<<<<< HEAD
   "execution_count": 18,
=======
   "execution_count": 17,
>>>>>>> bbbe2ff3
   "metadata": {
    "colab": {
     "base_uri": "https://localhost:8080/"
    },
    "id": "zNC-AFP9pJeX",
    "outputId": "726a8d08-aade-4fda-be9b-5294790cded1"
   },
   "outputs": [
    {
     "data": {
      "text/plain": [
       "{'E_AMPA': 0. * volt,\n",
       " 'E_NMDA': 0. * volt,\n",
       " 'E_GABA': -80. * mvolt,\n",
       " 'E_Na': 70. * mvolt,\n",
       " 'E_K': -89. * mvolt,\n",
       " 'E_Ca': 136. * mvolt,\n",
       " 'Mg_con': 1.0,\n",
       " 'Alpha_NMDA': 0.062,\n",
       " 'Beta_NMDA': 3.57,\n",
       " 'Gamma_NMDA': 0}"
      ]
     },
<<<<<<< HEAD
     "execution_count": 18,
=======
     "execution_count": 17,
>>>>>>> bbbe2ff3
     "metadata": {},
     "output_type": "execute_result"
    }
   ],
   "source": [
    "d.default_params()"
   ]
  },
  {
   "cell_type": "code",
<<<<<<< HEAD
   "execution_count": 19,
=======
   "execution_count": 18,
>>>>>>> bbbe2ff3
   "metadata": {
    "colab": {
     "base_uri": "https://localhost:8080/"
    },
    "id": "qWmWEYWiqE01",
    "outputId": "506b93a9-fc87-4a1d-f2ce-66a3ef1a44ea"
   },
   "outputs": [
    {
     "data": {
      "text/plain": [
       "{'E_AMPA': 0. * volt,\n",
       " 'E_NMDA': 0. * volt,\n",
       " 'E_GABA': -80. * mvolt,\n",
       " 'E_Na': 70. * mvolt,\n",
       " 'E_K': -89. * mvolt,\n",
       " 'E_Ca': 2024,\n",
       " 'Mg_con': 1.0,\n",
       " 'Alpha_NMDA': 0.062,\n",
       " 'Beta_NMDA': 3.57,\n",
       " 'Gamma_NMDA': 0}"
      ]
     },
<<<<<<< HEAD
     "execution_count": 19,
=======
     "execution_count": 18,
>>>>>>> bbbe2ff3
     "metadata": {},
     "output_type": "execute_result"
    }
   ],
   "source": [
    "d.update_default_params({\"E_Ca\":2024})\n",
    "d.default_params()"
   ]
  },
  {
   "cell_type": "markdown",
   "metadata": {
    "id": "eb0zei_i2r0f"
   },
   "source": [
    "### Ephys parameters"
   ]
  },
  {
   "cell_type": "markdown",
   "metadata": {
    "id": "K8SHIG5y7E9g"
   },
   "source": [
<<<<<<< HEAD
    "*In Dendrify, each compartment is treated as an open cylinder. Although an RC circuit does not have physical dimensions, length and diameter are needed to estimate a compartment's theoretical surface area.*"
=======
    "<div class=\"extra-info\">\n",
    "Dendrify treats every compartment as an open cylinder. Although an RC circuit does not have physical dimensions, length and diameter are needed to estimate a compartment's theoretical surface area.\n",
    "</div>"
>>>>>>> bbbe2ff3
   ]
  },
  {
   "cell_type": "code",
<<<<<<< HEAD
   "execution_count": 20,
=======
   "execution_count": 19,
>>>>>>> bbbe2ff3
   "metadata": {
    "id": "EcGBrUj82z8_"
   },
   "outputs": [],
   "source": [
    "soma = Soma('soma', length=20*um, diameter=20*um,\n",
    "            cm=1*uF/(cm**2), gl=40*uS/(cm**2),\n",
    "            r_axial=150*ohm*cm, v_rest=-70*mV)\n",
    "\n",
    "dend = Dendrite('dend', length=20*um, diameter=20*um,\n",
    "                cm=1*uF/(cm**2), gl=40*uS/(cm**2),\n",
    "                r_axial=150*ohm*cm, v_rest=-70*mV)"
   ]
  },
  {
   "cell_type": "code",
<<<<<<< HEAD
   "execution_count": 21,
=======
   "execution_count": 20,
>>>>>>> bbbe2ff3
   "metadata": {
    "colab": {
     "base_uri": "https://localhost:8080/"
    },
    "id": "UcPgE9843bJo",
    "outputId": "ed020d71-d351-4e24-b096-5f333449e201"
   },
   "outputs": [
    {
     "name": "stdout",
     "output_type": "stream",
     "text": [
      "\n",
      "OBJECT\n",
      "------\n",
      "<class 'dendrify.compartment.Soma'>\n",
      "\n",
      "\n",
      "EQUATIONS\n",
      "---------\n",
      "dV_soma/dt = (gL_soma * (EL_soma-V_soma) + I_soma) / C_soma  :volt\n",
      "I_soma = I_ext_soma  :amp\n",
      "I_ext_soma  :amp\n",
      "\n",
      "\n",
      "PARAMETERS\n",
      "----------\n",
      "{'Alpha_NMDA': 0.062,\n",
      " 'Beta_NMDA': 3.57,\n",
      " 'C_soma': 12.56637061 * pfarad,\n",
      " 'EL_soma': -70. * mvolt,\n",
      " 'E_AMPA': 0. * volt,\n",
      " 'E_Ca': 2024,\n",
      " 'E_GABA': -80. * mvolt,\n",
      " 'E_K': -89. * mvolt,\n",
      " 'E_NMDA': 0. * volt,\n",
      " 'E_Na': 70. * mvolt,\n",
      " 'Gamma_NMDA': 0,\n",
      " 'Mg_con': 1.0,\n",
      " 'gL_soma': 0.50265482 * nsiemens}\n",
      "\n",
      "\n",
      "USER PARAMETERS\n",
      "---------------\n",
      "{'_dimensionless': False,\n",
      " 'cm': 0.01 * metre ** -4 * kilogram ** -1 * second ** 4 * amp ** 2,\n",
      " 'cm_abs': None,\n",
      " 'diameter': 20. * umetre,\n",
      " 'gl': 0.4 * metre ** -4 * kilogram ** -1 * second ** 3 * amp ** 2,\n",
      " 'gl_abs': None,\n",
      " 'length': 20. * umetre,\n",
      " 'name': 'soma',\n",
      " 'r_axial': 1.5 * metre ** 3 * kilogram * second ** -3 * amp ** -2,\n",
      " 'scale_factor': 1.0,\n",
      " 'spine_factor': 1.0,\n",
      " 'v_rest': -70. * mvolt}\n"
     ]
    }
   ],
   "source": [
    "print(soma) # no more errors :)"
   ]
  },
  {
   "cell_type": "code",
<<<<<<< HEAD
   "execution_count": 22,
=======
   "execution_count": 21,
>>>>>>> bbbe2ff3
   "metadata": {
    "colab": {
     "base_uri": "https://localhost:8080/",
     "height": 37
    },
    "id": "lEGbWHAO3iOw",
    "outputId": "bc668298-0aed-4d9c-d56f-3c32a157b134"
   },
   "outputs": [
    {
     "data": {
      "text/latex": [
       "$1256.637061435917\\,\\mathrm{um^2}$"
      ],
      "text/plain": [
       "1256.63706144 * umetre2"
      ]
     },
<<<<<<< HEAD
     "execution_count": 22,
=======
     "execution_count": 21,
>>>>>>> bbbe2ff3
     "metadata": {},
     "output_type": "execute_result"
    }
   ],
   "source": [
    "# The surface area of an equivalent open cylinder\n",
    "soma.area"
   ]
  },
  {
   "cell_type": "code",
<<<<<<< HEAD
   "execution_count": 23,
=======
   "execution_count": 22,
>>>>>>> bbbe2ff3
   "metadata": {
    "colab": {
     "base_uri": "https://localhost:8080/",
     "height": 37
    },
    "id": "Za2WRvIt4T_z",
    "outputId": "93ed1e09-03bc-4de7-9859-b084a5b86143"
   },
   "outputs": [
    {
     "data": {
      "text/latex": [
       "$12.566370614359167\\,\\mathrm{p}\\mathrm{F}$"
      ],
      "text/plain": [
       "12.56637061 * pfarad"
      ]
     },
<<<<<<< HEAD
     "execution_count": 23,
=======
     "execution_count": 22,
>>>>>>> bbbe2ff3
     "metadata": {},
     "output_type": "execute_result"
    }
   ],
   "source": [
    "# Absolute capacitance (specific capacitance [cm] multiplied by area)\n",
    "soma.capacitance"
   ]
  },
  {
   "cell_type": "code",
<<<<<<< HEAD
   "execution_count": 24,
=======
   "execution_count": 23,
>>>>>>> bbbe2ff3
   "metadata": {
    "colab": {
     "base_uri": "https://localhost:8080/",
     "height": 37
    },
    "id": "Q-vEq2Ou4VCd",
    "outputId": "5db0c7f9-624c-4545-c810-82a338855de8"
   },
   "outputs": [
    {
     "data": {
      "text/latex": [
       "$0.5026548245743667\\,\\mathrm{n}\\mathrm{S}$"
      ],
      "text/plain": [
       "0.50265482 * nsiemens"
      ]
     },
<<<<<<< HEAD
     "execution_count": 24,
=======
     "execution_count": 23,
>>>>>>> bbbe2ff3
     "metadata": {},
     "output_type": "execute_result"
    }
   ],
   "source": [
    "# Absolute leakage conductance (specific leakage conductance [gl] multiplied by area)\n",
    "soma.g_leakage"
   ]
  },
  {
   "cell_type": "markdown",
   "metadata": {
    "id": "_sG16pZZdiyi"
   },
   "source": [
    "### Synaptic parameters"
   ]
  },
  {
   "cell_type": "code",
<<<<<<< HEAD
   "execution_count": 25,
=======
   "execution_count": 24,
>>>>>>> bbbe2ff3
   "metadata": {
    "colab": {
     "base_uri": "https://localhost:8080/"
    },
    "id": "61zf_Lm0cngU",
    "outputId": "9366e9f1-4903-4d7c-cc0e-8f94956bb523"
   },
   "outputs": [
    {
     "name": "stdout",
     "output_type": "stream",
     "text": [
      "\n",
      "OBJECT\n",
      "------\n",
      "<class 'dendrify.compartment.Dendrite'>\n",
      "\n",
      "\n",
      "EQUATIONS\n",
      "---------\n",
      "dV_dend/dt = (gL_dend * (EL_dend-V_dend) + I_dend) / C_dend  :volt\n",
      "I_dend = I_ext_dend + I_AMPA_A_dend  :amp\n",
      "I_ext_dend  :amp\n",
      "I_AMPA_A_dend = g_AMPA_A_dend * (E_AMPA-V_dend) * s_AMPA_A_dend * w_AMPA_A_dend  :amp\n",
      "ds_AMPA_A_dend/dt = -s_AMPA_A_dend / t_AMPA_decay_A_dend  :1\n",
      "\n",
      "\n",
      "PARAMETERS\n",
      "----------\n",
      "{'Alpha_NMDA': 0.062,\n",
      " 'Beta_NMDA': 3.57,\n",
      " 'C_dend': 12.56637061 * pfarad,\n",
      " 'EL_dend': -70. * mvolt,\n",
      " 'E_AMPA': 0. * volt,\n",
      " 'E_Ca': 2024,\n",
      " 'E_GABA': -80. * mvolt,\n",
      " 'E_K': -89. * mvolt,\n",
      " 'E_NMDA': 0. * volt,\n",
      " 'E_Na': 70. * mvolt,\n",
      " 'Gamma_NMDA': 0,\n",
      " 'Mg_con': 1.0,\n",
      " 'gL_dend': 0.50265482 * nsiemens,\n",
      " 'g_AMPA_A_dend': 1. * nsiemens,\n",
      " 't_AMPA_decay_A_dend': 5. * msecond,\n",
      " 'w_AMPA_A_dend': 1.0}\n",
      "\n",
      "\n",
      "EVENTS\n",
      "------\n",
      "[]\n",
      "\n",
      "\n",
      "EVENT CONDITIONS\n",
      "----------------\n",
      "{}\n",
      "\n",
      "\n",
      "USER PARAMETERS\n",
      "---------------\n",
      "{'cm': 0.01 * metre ** -4 * kilogram ** -1 * second ** 4 * amp ** 2,\n",
      " 'diameter': 20. * umetre,\n",
      " 'gl': 0.4 * metre ** -4 * kilogram ** -1 * second ** 3 * amp ** 2,\n",
      " 'length': 20. * umetre,\n",
      " 'name': 'dend',\n",
      " 'r_axial': 1.5 * metre ** 3 * kilogram * second ** -3 * amp ** -2,\n",
      " 'scale_factor': 1.0,\n",
      " 'spine_factor': 1.0,\n",
      " 'v_rest': -70. * mvolt}\n"
     ]
    }
   ],
   "source": [
    "dend.synapse('AMPA', 'A', g=1*nS, t_decay=5*ms)\n",
    "print(dend)"
   ]
  },
  {
   "cell_type": "code",
<<<<<<< HEAD
   "execution_count": 26,
=======
   "execution_count": 25,
>>>>>>> bbbe2ff3
   "metadata": {
    "colab": {
     "base_uri": "https://localhost:8080/"
    },
    "id": "9plJm75LdItc",
    "outputId": "ed2499a1-dc39-48cb-a38b-d389c315479a"
   },
   "outputs": [
    {
     "name": "stdout",
     "output_type": "stream",
     "text": [
      "\n",
      "OBJECT\n",
      "------\n",
      "<class 'dendrify.compartment.Dendrite'>\n",
      "\n",
      "\n",
      "EQUATIONS\n",
      "---------\n",
      "dV_dend/dt = (gL_dend * (EL_dend-V_dend) + I_dend) / C_dend  :volt\n",
      "I_dend = I_ext_dend + I_NMDA_B_dend + I_NMDA_A_dend + I_AMPA_A_dend  :amp\n",
      "I_ext_dend  :amp\n",
      "I_AMPA_A_dend = g_AMPA_A_dend * (E_AMPA-V_dend) * s_AMPA_A_dend * w_AMPA_A_dend  :amp\n",
      "ds_AMPA_A_dend/dt = -s_AMPA_A_dend / t_AMPA_decay_A_dend  :1\n",
      "I_NMDA_A_dend = g_NMDA_A_dend * (E_NMDA-V_dend) * s_NMDA_A_dend / (1 + Mg_con * exp(-Alpha_NMDA*(V_dend/mV+Gamma_NMDA)) / Beta_NMDA) * w_NMDA_A_dend  :amp\n",
      "ds_NMDA_A_dend/dt = -s_NMDA_A_dend/t_NMDA_decay_A_dend  :1\n",
      "I_NMDA_B_dend = g_NMDA_B_dend * (E_NMDA-V_dend) * x_NMDA_B_dend / (1 + Mg_con * exp(-Alpha_NMDA*(V_dend/mV+Gamma_NMDA)) / Beta_NMDA) * w_NMDA_B_dend  :amp\n",
      "dx_NMDA_B_dend/dt = (-x_NMDA_B_dend/t_NMDA_decay_B_dend) + s_NMDA_B_dend/ms  :1\n",
      "ds_NMDA_B_dend/dt = -s_NMDA_B_dend / t_NMDA_rise_B_dend  :1\n",
      "\n",
      "\n",
      "PARAMETERS\n",
      "----------\n",
      "{'Alpha_NMDA': 0.062,\n",
      " 'Beta_NMDA': 3.57,\n",
      " 'C_dend': 12.56637061 * pfarad,\n",
      " 'EL_dend': -70. * mvolt,\n",
      " 'E_AMPA': 0. * volt,\n",
      " 'E_Ca': 2024,\n",
      " 'E_GABA': -80. * mvolt,\n",
      " 'E_K': -89. * mvolt,\n",
      " 'E_NMDA': 0. * volt,\n",
      " 'E_Na': 70. * mvolt,\n",
      " 'Gamma_NMDA': 0,\n",
      " 'Mg_con': 1.0,\n",
      " 'gL_dend': 0.50265482 * nsiemens,\n",
      " 'g_AMPA_A_dend': 1. * nsiemens,\n",
      " 'g_NMDA_A_dend': 1. * nsiemens,\n",
      " 'g_NMDA_B_dend': 1. * nsiemens,\n",
      " 't_AMPA_decay_A_dend': 5. * msecond,\n",
      " 't_NMDA_decay_A_dend': 60. * msecond,\n",
      " 't_NMDA_decay_B_dend': 60. * msecond,\n",
      " 't_NMDA_rise_B_dend': 5. * msecond,\n",
      " 'w_AMPA_A_dend': 1.0,\n",
      " 'w_NMDA_A_dend': 1.0,\n",
      " 'w_NMDA_B_dend': 1.0}\n",
      "\n",
      "\n",
      "EVENTS\n",
      "------\n",
      "[]\n",
      "\n",
      "\n",
      "EVENT CONDITIONS\n",
      "----------------\n",
      "{}\n",
      "\n",
      "\n",
      "USER PARAMETERS\n",
      "---------------\n",
      "{'cm': 0.01 * metre ** -4 * kilogram ** -1 * second ** 4 * amp ** 2,\n",
      " 'diameter': 20. * umetre,\n",
      " 'gl': 0.4 * metre ** -4 * kilogram ** -1 * second ** 3 * amp ** 2,\n",
      " 'length': 20. * umetre,\n",
      " 'name': 'dend',\n",
      " 'r_axial': 1.5 * metre ** 3 * kilogram * second ** -3 * amp ** -2,\n",
      " 'scale_factor': 1.0,\n",
      " 'spine_factor': 1.0,\n",
      " 'v_rest': -70. * mvolt}\n"
     ]
    }
   ],
   "source": [
    "# NMDA synapse with instant activation and exponential decay:\n",
    "dend.synapse('NMDA', 'A', g=1*nS, t_decay=60*ms)\n",
    "\n",
    "# NMDA synapse as a sum of two exponentials with rise and decay kinetics:\n",
    "dend.synapse('NMDA', 'B', g=1*nS, t_decay=60*ms, t_rise=5*ms)\n",
    "\n",
    "print(dend)"
   ]
  },
  {
   "cell_type": "markdown",
   "metadata": {
    "id": "S1cO0OnODFIM"
   },
   "source": [
    "### Random noise parameters"
   ]
  },
  {
   "cell_type": "code",
<<<<<<< HEAD
   "execution_count": 27,
=======
   "execution_count": 26,
>>>>>>> bbbe2ff3
   "metadata": {
    "id": "jW9cizORC-7Z"
   },
   "outputs": [],
   "source": [
    "dend.noise(mean=0*pA, sigma=10*pA, tau=1*ms)"
   ]
  },
  {
   "cell_type": "markdown",
   "metadata": {
    "id": "2GmemYW843qc"
   },
   "source": [
    "### dSpike parameters"
   ]
  },
  {
   "cell_type": "markdown",
   "metadata": {
    "id": "srIhg8ywDOXu"
   },
   "source": [
<<<<<<< HEAD
    "*We will explore this topic in detail in another tutorial. For now, you can view some of the available [examples that implement dendritic spiking](https://dendrify.readthedocs.io/en/latest/examples/compartmental.html).*"
=======
    "<div class=\"extra-info\">\n",
    "To learn how to modify dSpike parameters, check out the available\n",
    "[examples](https://dendrify.readthedocs.io/en/latest/examples/compartmental.html)\n",
    "showing dendritic spiking. Additionally, to understand what each parameter means\n",
    "and how it contributes to the dSpike shape, you can explore the\n",
    "[dSpike Playground](https://dendrify.readthedocs.io/en/latest/examples/playground).\n",
    "</div>"
>>>>>>> bbbe2ff3
   ]
  },
  {
   "cell_type": "markdown",
   "metadata": {
    "id": "0a4bqv1bGpaO"
   },
   "source": [
    "### Coupling parameters"
   ]
  },
  {
   "cell_type": "code",
<<<<<<< HEAD
   "execution_count": 28,
=======
   "execution_count": 27,
>>>>>>> bbbe2ff3
   "metadata": {
    "id": "ywUg7Tsd450K"
   },
   "outputs": [],
   "source": [
    "# Automatic approach\n",
    "soma.connect(dend, g=10*nS)"
   ]
  },
  {
   "cell_type": "code",
<<<<<<< HEAD
   "execution_count": 29,
=======
   "execution_count": 28,
>>>>>>> bbbe2ff3
   "metadata": {
    "colab": {
     "base_uri": "https://localhost:8080/"
    },
    "id": "MKbPUsQPHXrz",
    "outputId": "e7f26114-59eb-4fae-cc3c-fde0eb0308d5"
   },
   "outputs": [
    {
     "name": "stdout",
     "output_type": "stream",
     "text": [
      "\n",
      "OBJECT\n",
      "------\n",
      "<class 'dendrify.compartment.Soma'>\n",
      "\n",
      "\n",
      "EQUATIONS\n",
      "---------\n",
      "dV_soma/dt = (gL_soma * (EL_soma-V_soma) + I_soma) / C_soma  :volt\n",
      "I_soma = I_ext_soma + I_dend_soma   :amp\n",
      "I_ext_soma  :amp\n",
      "I_dend_soma = (V_dend-V_soma) * g_dend_soma  :amp\n",
      "\n",
      "\n",
      "PARAMETERS\n",
      "----------\n",
      "{'Alpha_NMDA': 0.062,\n",
      " 'Beta_NMDA': 3.57,\n",
      " 'C_soma': 12.56637061 * pfarad,\n",
      " 'EL_soma': -70. * mvolt,\n",
      " 'E_AMPA': 0. * volt,\n",
      " 'E_Ca': 2024,\n",
      " 'E_GABA': -80. * mvolt,\n",
      " 'E_K': -89. * mvolt,\n",
      " 'E_NMDA': 0. * volt,\n",
      " 'E_Na': 70. * mvolt,\n",
      " 'Gamma_NMDA': 0,\n",
      " 'Mg_con': 1.0,\n",
      " 'gL_soma': 0.50265482 * nsiemens,\n",
      " 'g_dend_soma': 10. * nsiemens}\n",
      "\n",
      "\n",
      "USER PARAMETERS\n",
      "---------------\n",
      "{'_dimensionless': False,\n",
      " 'cm': 0.01 * metre ** -4 * kilogram ** -1 * second ** 4 * amp ** 2,\n",
      " 'cm_abs': None,\n",
      " 'diameter': 20. * umetre,\n",
      " 'gl': 0.4 * metre ** -4 * kilogram ** -1 * second ** 3 * amp ** 2,\n",
      " 'gl_abs': None,\n",
      " 'length': 20. * umetre,\n",
      " 'name': 'soma',\n",
      " 'r_axial': 1.5 * metre ** 3 * kilogram * second ** -3 * amp ** -2,\n",
      " 'scale_factor': 1.0,\n",
      " 'spine_factor': 1.0,\n",
      " 'v_rest': -70. * mvolt}\n"
     ]
    }
   ],
   "source": [
    "print(soma)"
   ]
  },
  {
   "cell_type": "markdown",
   "metadata": {
    "id": "BVC5W-wqUAw3"
   },
   "source": [
    "### Dimensionless compartments"
   ]
  },
  {
   "cell_type": "markdown",
   "metadata": {
    "id": "cZ7hn5vbVMRb"
   },
   "source": [
<<<<<<< HEAD
    "*If you know the model's desired capacitance and leakage conductance you can pass them dirrectly as a parameters when creating a compartment.*"
=======
    "<div class=\"extra-info\">\n",
    "If you know the model's desired capacitance and leakage conductance, you can pass them directly as parameters when creating a compartment.\n",
    "</div>"
>>>>>>> bbbe2ff3
   ]
  },
  {
   "cell_type": "code",
<<<<<<< HEAD
   "execution_count": 30,
=======
   "execution_count": 29,
>>>>>>> bbbe2ff3
   "metadata": {
    "id": "hq8jwM4oHYgY"
   },
   "outputs": [],
   "source": [
    "soma = Soma('soma', cm_abs=200*pF, gl_abs=20*nS, v_rest=-70*mV)\n",
    "dend = Dendrite('dend', cm_abs=200*pF, gl_abs=20*nS, v_rest=-70*mV)"
   ]
  },
  {
   "cell_type": "markdown",
   "metadata": {
    "id": "dc91WzlfWOsA"
   },
   "source": [
<<<<<<< HEAD
    "*Since these compartments have no dimensions, the automatic connection approach will not work, since it calculates the resistance between two adjucent half-cylinders.*"
=======
    "<div class=\"extra-info\">\n",
    "Since these compartments have no dimensions, the automatic connection approach won't work, as it calculates the resistance between two adjacent half-cylinders.\n",
    "</div>"
>>>>>>> bbbe2ff3
   ]
  },
  {
   "cell_type": "code",
<<<<<<< HEAD
   "execution_count": 31,
=======
   "execution_count": 30,
>>>>>>> bbbe2ff3
   "metadata": {
    "colab": {
     "base_uri": "https://localhost:8080/",
     "height": 418
    },
    "id": "bRzVy6XvV4as",
    "outputId": "4570210b-08c5-4ca2-b860-7a3dc97abd41"
   },
   "outputs": [
    {
     "ename": "DimensionlessCompartmentError",
     "evalue": "Cannot automatically calculate the coupling \nconductance of dimensionless compartments. To resolve this error, perform\none of the following:\n\n1. Provide [length, diameter, r_axial] for both 'soma' and 'dend'.\n\n2. Turn both compartment into dimensionless by providing only values for \n   [cm_abs, gl_abs] and then connect them using an exact coupling conductance.",
     "output_type": "error",
     "traceback": [
      "\u001b[0;31m---------------------------------------------------------------------------\u001b[0m",
      "\u001b[0;31mDimensionlessCompartmentError\u001b[0m             Traceback (most recent call last)",
<<<<<<< HEAD
      "Cell \u001b[0;32mIn[31], line 1\u001b[0m\n\u001b[0;32m----> 1\u001b[0m \u001b[43msoma\u001b[49m\u001b[38;5;241;43m.\u001b[39;49m\u001b[43mconnect\u001b[49m\u001b[43m(\u001b[49m\u001b[43mdend\u001b[49m\u001b[43m)\u001b[49m\n",
      "File \u001b[0;32m~/.conda/envs/brian/lib/python3.13/site-packages/dendrify/compartment.py:186\u001b[0m, in \u001b[0;36mCompartment.connect\u001b[0;34m(self, other, g)\u001b[0m\n\u001b[1;32m    183\u001b[0m     \u001b[38;5;28;01mraise\u001b[39;00m \u001b[38;5;167;01mValueError\u001b[39;00m(\n\u001b[1;32m    184\u001b[0m         \u001b[38;5;124m\"\u001b[39m\u001b[38;5;124mCannot connect compartments with the same name.\u001b[39m\u001b[38;5;130;01m\\n\u001b[39;00m\u001b[38;5;124m\"\u001b[39m)\n\u001b[1;32m    185\u001b[0m \u001b[38;5;28;01mif\u001b[39;00m (\u001b[38;5;28mself\u001b[39m\u001b[38;5;241m.\u001b[39mdimensionless \u001b[38;5;129;01mor\u001b[39;00m other\u001b[38;5;241m.\u001b[39mdimensionless) \u001b[38;5;129;01mand\u001b[39;00m \u001b[38;5;28misinstance\u001b[39m(g, \u001b[38;5;28mstr\u001b[39m):\n\u001b[0;32m--> 186\u001b[0m     \u001b[38;5;28;01mraise\u001b[39;00m DimensionlessCompartmentError(\n\u001b[1;32m    187\u001b[0m         (\u001b[38;5;124m\"\u001b[39m\u001b[38;5;124mCannot automatically calculate the coupling \u001b[39m\u001b[38;5;130;01m\\n\u001b[39;00m\u001b[38;5;124mconductance of \u001b[39m\u001b[38;5;124m\"\u001b[39m\n\u001b[1;32m    188\u001b[0m          \u001b[38;5;124m\"\u001b[39m\u001b[38;5;124mdimensionless compartments. To resolve this error, perform\u001b[39m\u001b[38;5;130;01m\\n\u001b[39;00m\u001b[38;5;124m\"\u001b[39m\n\u001b[1;32m    189\u001b[0m          \u001b[38;5;124m\"\u001b[39m\u001b[38;5;124mone of the following:\u001b[39m\u001b[38;5;130;01m\\n\u001b[39;00m\u001b[38;5;130;01m\\n\u001b[39;00m\u001b[38;5;124m\"\u001b[39m\n\u001b[1;32m    190\u001b[0m          \u001b[38;5;124mf\u001b[39m\u001b[38;5;124m\"\u001b[39m\u001b[38;5;124m1. Provide [length, diameter, r_axial] for both \u001b[39m\u001b[38;5;124m'\u001b[39m\u001b[38;5;132;01m{\u001b[39;00m\u001b[38;5;28mself\u001b[39m\u001b[38;5;241m.\u001b[39mname\u001b[38;5;132;01m}\u001b[39;00m\u001b[38;5;124m'\u001b[39m\u001b[38;5;124m\"\u001b[39m\n\u001b[1;32m    191\u001b[0m          \u001b[38;5;124mf\u001b[39m\u001b[38;5;124m\"\u001b[39m\u001b[38;5;124m and \u001b[39m\u001b[38;5;124m'\u001b[39m\u001b[38;5;132;01m{\u001b[39;00mother\u001b[38;5;241m.\u001b[39mname\u001b[38;5;132;01m}\u001b[39;00m\u001b[38;5;124m'\u001b[39m\u001b[38;5;124m.\u001b[39m\u001b[38;5;130;01m\\n\u001b[39;00m\u001b[38;5;130;01m\\n\u001b[39;00m\u001b[38;5;124m\"\u001b[39m\n\u001b[1;32m    192\u001b[0m          \u001b[38;5;124mf\u001b[39m\u001b[38;5;124m\"\u001b[39m\u001b[38;5;124m2. Turn both compartment into dimensionless by providing only\u001b[39m\u001b[38;5;124m\"\u001b[39m\n\u001b[1;32m    193\u001b[0m          \u001b[38;5;124m\"\u001b[39m\u001b[38;5;124m values for \u001b[39m\u001b[38;5;130;01m\\n\u001b[39;00m\u001b[38;5;124m   [cm_abs, gl_abs] and then connect them using \u001b[39m\u001b[38;5;124m\"\u001b[39m\n\u001b[1;32m    194\u001b[0m          \u001b[38;5;124m\"\u001b[39m\u001b[38;5;124man exact coupling conductance.\u001b[39m\u001b[38;5;124m\"\u001b[39m\n\u001b[1;32m    195\u001b[0m          )\n\u001b[1;32m    196\u001b[0m     )\n\u001b[1;32m    198\u001b[0m \u001b[38;5;66;03m# Current from Comp2 -> Comp1\u001b[39;00m\n\u001b[1;32m    199\u001b[0m forward_current \u001b[38;5;241m=\u001b[39m \u001b[38;5;124m'\u001b[39m\u001b[38;5;124mI_\u001b[39m\u001b[38;5;132;01m{1}\u001b[39;00m\u001b[38;5;124m_\u001b[39m\u001b[38;5;132;01m{0}\u001b[39;00m\u001b[38;5;124m = (V_\u001b[39m\u001b[38;5;132;01m{1}\u001b[39;00m\u001b[38;5;124m-V_\u001b[39m\u001b[38;5;132;01m{0}\u001b[39;00m\u001b[38;5;124m) * g_\u001b[39m\u001b[38;5;132;01m{1}\u001b[39;00m\u001b[38;5;124m_\u001b[39m\u001b[38;5;132;01m{0}\u001b[39;00m\u001b[38;5;124m  :amp\u001b[39m\u001b[38;5;124m'\u001b[39m\u001b[38;5;241m.\u001b[39mformat(\n\u001b[1;32m    200\u001b[0m     \u001b[38;5;28mself\u001b[39m\u001b[38;5;241m.\u001b[39mname, other\u001b[38;5;241m.\u001b[39mname)\n",
=======
      "Cell \u001b[0;32mIn[30], line 1\u001b[0m\n\u001b[0;32m----> 1\u001b[0m \u001b[43msoma\u001b[49m\u001b[38;5;241;43m.\u001b[39;49m\u001b[43mconnect\u001b[49m\u001b[43m(\u001b[49m\u001b[43mdend\u001b[49m\u001b[43m)\u001b[49m\n",
      "File \u001b[0;32m~/anaconda3/envs/brian2/lib/python3.13/site-packages/dendrify/compartment.py:186\u001b[0m, in \u001b[0;36mCompartment.connect\u001b[0;34m(self, other, g)\u001b[0m\n\u001b[1;32m    183\u001b[0m     \u001b[38;5;28;01mraise\u001b[39;00m \u001b[38;5;167;01mValueError\u001b[39;00m(\n\u001b[1;32m    184\u001b[0m         \u001b[38;5;124m\"\u001b[39m\u001b[38;5;124mCannot connect compartments with the same name.\u001b[39m\u001b[38;5;130;01m\\n\u001b[39;00m\u001b[38;5;124m\"\u001b[39m)\n\u001b[1;32m    185\u001b[0m \u001b[38;5;28;01mif\u001b[39;00m (\u001b[38;5;28mself\u001b[39m\u001b[38;5;241m.\u001b[39mdimensionless \u001b[38;5;129;01mor\u001b[39;00m other\u001b[38;5;241m.\u001b[39mdimensionless) \u001b[38;5;129;01mand\u001b[39;00m \u001b[38;5;28misinstance\u001b[39m(g, \u001b[38;5;28mstr\u001b[39m):\n\u001b[0;32m--> 186\u001b[0m     \u001b[38;5;28;01mraise\u001b[39;00m DimensionlessCompartmentError(\n\u001b[1;32m    187\u001b[0m         (\u001b[38;5;124m\"\u001b[39m\u001b[38;5;124mCannot automatically calculate the coupling \u001b[39m\u001b[38;5;130;01m\\n\u001b[39;00m\u001b[38;5;124mconductance of \u001b[39m\u001b[38;5;124m\"\u001b[39m\n\u001b[1;32m    188\u001b[0m          \u001b[38;5;124m\"\u001b[39m\u001b[38;5;124mdimensionless compartments. To resolve this error, perform\u001b[39m\u001b[38;5;130;01m\\n\u001b[39;00m\u001b[38;5;124m\"\u001b[39m\n\u001b[1;32m    189\u001b[0m          \u001b[38;5;124m\"\u001b[39m\u001b[38;5;124mone of the following:\u001b[39m\u001b[38;5;130;01m\\n\u001b[39;00m\u001b[38;5;130;01m\\n\u001b[39;00m\u001b[38;5;124m\"\u001b[39m\n\u001b[1;32m    190\u001b[0m          \u001b[38;5;124mf\u001b[39m\u001b[38;5;124m\"\u001b[39m\u001b[38;5;124m1. Provide [length, diameter, r_axial] for both \u001b[39m\u001b[38;5;124m'\u001b[39m\u001b[38;5;132;01m{\u001b[39;00m\u001b[38;5;28mself\u001b[39m\u001b[38;5;241m.\u001b[39mname\u001b[38;5;132;01m}\u001b[39;00m\u001b[38;5;124m'\u001b[39m\u001b[38;5;124m\"\u001b[39m\n\u001b[1;32m    191\u001b[0m          \u001b[38;5;124mf\u001b[39m\u001b[38;5;124m\"\u001b[39m\u001b[38;5;124m and \u001b[39m\u001b[38;5;124m'\u001b[39m\u001b[38;5;132;01m{\u001b[39;00mother\u001b[38;5;241m.\u001b[39mname\u001b[38;5;132;01m}\u001b[39;00m\u001b[38;5;124m'\u001b[39m\u001b[38;5;124m.\u001b[39m\u001b[38;5;130;01m\\n\u001b[39;00m\u001b[38;5;130;01m\\n\u001b[39;00m\u001b[38;5;124m\"\u001b[39m\n\u001b[1;32m    192\u001b[0m          \u001b[38;5;124mf\u001b[39m\u001b[38;5;124m\"\u001b[39m\u001b[38;5;124m2. Turn both compartment into dimensionless by providing only\u001b[39m\u001b[38;5;124m\"\u001b[39m\n\u001b[1;32m    193\u001b[0m          \u001b[38;5;124m\"\u001b[39m\u001b[38;5;124m values for \u001b[39m\u001b[38;5;130;01m\\n\u001b[39;00m\u001b[38;5;124m   [cm_abs, gl_abs] and then connect them using \u001b[39m\u001b[38;5;124m\"\u001b[39m\n\u001b[1;32m    194\u001b[0m          \u001b[38;5;124m\"\u001b[39m\u001b[38;5;124man exact coupling conductance.\u001b[39m\u001b[38;5;124m\"\u001b[39m\n\u001b[1;32m    195\u001b[0m          )\n\u001b[1;32m    196\u001b[0m     )\n\u001b[1;32m    198\u001b[0m \u001b[38;5;66;03m# Current from Comp2 -> Comp1\u001b[39;00m\n\u001b[1;32m    199\u001b[0m forward_current \u001b[38;5;241m=\u001b[39m \u001b[38;5;124m'\u001b[39m\u001b[38;5;124mI_\u001b[39m\u001b[38;5;132;01m{1}\u001b[39;00m\u001b[38;5;124m_\u001b[39m\u001b[38;5;132;01m{0}\u001b[39;00m\u001b[38;5;124m = (V_\u001b[39m\u001b[38;5;132;01m{1}\u001b[39;00m\u001b[38;5;124m-V_\u001b[39m\u001b[38;5;132;01m{0}\u001b[39;00m\u001b[38;5;124m) * g_\u001b[39m\u001b[38;5;132;01m{1}\u001b[39;00m\u001b[38;5;124m_\u001b[39m\u001b[38;5;132;01m{0}\u001b[39;00m\u001b[38;5;124m  :amp\u001b[39m\u001b[38;5;124m'\u001b[39m\u001b[38;5;241m.\u001b[39mformat(\n\u001b[1;32m    200\u001b[0m     \u001b[38;5;28mself\u001b[39m\u001b[38;5;241m.\u001b[39mname, other\u001b[38;5;241m.\u001b[39mname)\n",
>>>>>>> bbbe2ff3
      "\u001b[0;31mDimensionlessCompartmentError\u001b[0m: Cannot automatically calculate the coupling \nconductance of dimensionless compartments. To resolve this error, perform\none of the following:\n\n1. Provide [length, diameter, r_axial] for both 'soma' and 'dend'.\n\n2. Turn both compartment into dimensionless by providing only values for \n   [cm_abs, gl_abs] and then connect them using an exact coupling conductance."
     ]
    }
   ],
   "source": [
    "soma.connect(dend)"
   ]
  },
  {
   "cell_type": "markdown",
   "metadata": {
    "id": "lCCfJCJJWxEt"
   },
   "source": [
<<<<<<< HEAD
    "*However, you can still connect them by explicitly specifying the coupling conductance as shown bellow. **IMPORTANT: This trick also works for compartments that have dimensions as well**.*"
=======
    "<div class=\"extra-info\">\n",
    "However, you can still connect them by explicitly specifying the coupling conductance as shown bellow. IMPORTANT: This trick also works for compartments that have dimensions as well.\n",
    "</div>"
>>>>>>> bbbe2ff3
   ]
  },
  {
   "cell_type": "code",
<<<<<<< HEAD
   "execution_count": 32,
=======
   "execution_count": 31,
>>>>>>> bbbe2ff3
   "metadata": {
    "id": "Y3mLnFyYWC5L"
   },
   "outputs": [],
   "source": [
    "soma.connect(dend, g=10*nS)"
   ]
  },
  {
   "cell_type": "code",
<<<<<<< HEAD
   "execution_count": 33,
=======
   "execution_count": 32,
>>>>>>> bbbe2ff3
   "metadata": {
    "colab": {
     "base_uri": "https://localhost:8080/"
    },
    "id": "ebpd-TbhXdZE",
    "outputId": "711a3985-c56d-427c-dba5-0107e975f17a"
   },
   "outputs": [
    {
     "name": "stdout",
     "output_type": "stream",
     "text": [
      "\n",
      "OBJECT\n",
      "------\n",
      "<class 'dendrify.compartment.Soma'>\n",
      "\n",
      "\n",
      "EQUATIONS\n",
      "---------\n",
      "dV_soma/dt = (gL_soma * (EL_soma-V_soma) + I_soma) / C_soma  :volt\n",
      "I_soma = I_ext_soma + I_dend_soma   :amp\n",
      "I_ext_soma  :amp\n",
      "I_dend_soma = (V_dend-V_soma) * g_dend_soma  :amp\n",
      "\n",
      "\n",
      "PARAMETERS\n",
      "----------\n",
      "{'Alpha_NMDA': 0.062,\n",
      " 'Beta_NMDA': 3.57,\n",
      " 'C_soma': 200. * pfarad,\n",
      " 'EL_soma': -70. * mvolt,\n",
      " 'E_AMPA': 0. * volt,\n",
      " 'E_Ca': 2024,\n",
      " 'E_GABA': -80. * mvolt,\n",
      " 'E_K': -89. * mvolt,\n",
      " 'E_NMDA': 0. * volt,\n",
      " 'E_Na': 70. * mvolt,\n",
      " 'Gamma_NMDA': 0,\n",
      " 'Mg_con': 1.0,\n",
      " 'gL_soma': 20. * nsiemens,\n",
      " 'g_dend_soma': 10. * nsiemens}\n",
      "\n",
      "\n",
      "USER PARAMETERS\n",
      "---------------\n",
      "{'_dimensionless': True,\n",
      " 'cm': None,\n",
      " 'cm_abs': 200. * pfarad,\n",
      " 'diameter': None,\n",
      " 'gl': None,\n",
      " 'gl_abs': 20. * nsiemens,\n",
      " 'length': None,\n",
      " 'name': 'soma',\n",
      " 'r_axial': None,\n",
      " 'scale_factor': None,\n",
      " 'spine_factor': None,\n",
      " 'v_rest': -70. * mvolt}\n"
     ]
    }
   ],
   "source": [
    "print(soma)"
   ]
  },
  {
   "cell_type": "markdown",
   "metadata": {},
   "source": [
    "## Creating point neurons"
   ]
  },
  {
   "cell_type": "markdown",
   "metadata": {},
   "source": [
<<<<<<< HEAD
    "*Dendrify also supports point (single-compartment) neuron models that share most of the functionalities of compartment objects (Soma/Dendrite). Note that here, there is no need to specify a compartment's name.*"
=======
    "<div class=\"extra-info\">\n",
    "Dendrify also supports point (single-compartment) neuron models, which share most of the functionalities of compartment objects (Soma/Dendrite). Note that in this case, there's no need to specify a compartment's name.\n",
    "</div>"
>>>>>>> bbbe2ff3
   ]
  },
  {
   "cell_type": "code",
<<<<<<< HEAD
   "execution_count": 34,
=======
   "execution_count": 33,
>>>>>>> bbbe2ff3
   "metadata": {},
   "outputs": [
    {
     "name": "stdout",
     "output_type": "stream",
     "text": [
      "\n",
      "OBJECT\n",
      "------\n",
      "<class 'dendrify.neuronmodel.PointNeuronModel'>\n",
      "\n",
      "\n",
      "EQUATIONS\n",
      "---------\n",
      "dV/dt = (gL * (EL-V) + I) / C  :volt\n",
      "I = I_ext + I_AMPA_x + I_noise  :amp\n",
      "I_ext  :amp\n",
      "dI_noise/dt = (mean_noise-I_noise) / tau_noise + sigma_noise * (sqrt(2/(tau_noise*dt)) * randn()) :amp\n",
      "I_AMPA_x = g_AMPA_x * (E_AMPA-V) * s_AMPA_x * w_AMPA_x  :amp\n",
      "ds_AMPA_x/dt = -s_AMPA_x / t_AMPA_decay_x  :1\n",
      "\n",
      "\n",
      "PARAMETERS\n",
      "----------\n",
      "{'Alpha_NMDA': 0.062,\n",
      " 'Beta_NMDA': 3.57,\n",
      " 'C': 200. * pfarad,\n",
      " 'EL': -60. * mvolt,\n",
      " 'E_AMPA': 0. * volt,\n",
      " 'E_Ca': 2024,\n",
      " 'E_GABA': -80. * mvolt,\n",
      " 'E_K': -89. * mvolt,\n",
      " 'E_NMDA': 0. * volt,\n",
      " 'E_Na': 70. * mvolt,\n",
      " 'Gamma_NMDA': 0,\n",
      " 'Mg_con': 1.0,\n",
      " 'gL': 10. * nsiemens,\n",
      " 'g_AMPA_x': 2. * nsiemens,\n",
      " 'mean_noise': 10. * pamp,\n",
      " 'sigma_noise': 100. * pamp,\n",
      " 't_AMPA_decay_x': 2. * msecond,\n",
      " 'tau_noise': 20. * msecond,\n",
      " 'w_AMPA_x': 1.0}\n",
      "\n",
      "\n",
      "USER PARAMETERS\n",
      "---------------\n",
      "{'_dimensionless': True,\n",
      " 'cm': None,\n",
      " 'cm_abs': 200. * pfarad,\n",
      " 'diameter': None,\n",
      " 'gl': None,\n",
      " 'gl_abs': 10. * nsiemens,\n",
      " 'length': None,\n",
      " 'name': None,\n",
      " 'r_axial': None,\n",
      " 'scale_factor': None,\n",
      " 'spine_factor': None,\n",
      " 'v_rest': -60. * mvolt}\n"
     ]
    }
   ],
   "source": [
    "model = PointNeuronModel(model='leakyIF', v_rest=-60*mV,\n",
    "                         cm_abs=200*pF, gl_abs=10*nS)\n",
    "model.noise(mean=10*pA, sigma=100*pA, tau=20*ms)\n",
    "model.synapse('AMPA', tag='x', g=2*nS, t_decay=2*ms)\n",
    "\n",
    "print(model)"
   ]
  },
  {
   "cell_type": "markdown",
   "metadata": {},
   "source": [
<<<<<<< HEAD
    "*Congratulations on completing the first Dendrify tutorial!! By now, you might have built some basic intuition on how to create compartmental models with Dendrify. To see how to do more interesting things and actually run simulations, please check [Tutorial 2](https://dendrify.readthedocs.io/en/latest/tutorials/Dendrify_simulations.html).*"
=======
    "<div class=\"extra-info\">\n",
    "🎉 Congratulations on completing the first Dendrify tutorial! By now, you should have gained a basic understanding of how to create compartmental models with Dendrify. To learn how to do more exciting things and run simulations, check out [Tutorial 2](https://dendrify.readthedocs.io/en/latest/tutorials/Dendrify_simulations.html).\n",
    "</div>"
>>>>>>> bbbe2ff3
   ]
  }
 ],
 "metadata": {
  "colab": {
   "provenance": [],
   "toc_visible": true
  },
  "kernelspec": {
   "display_name": "brian",
   "language": "python",
   "name": "python3"
  },
  "language_info": {
   "codemirror_mode": {
    "name": "ipython",
    "version": 3
   },
   "file_extension": ".py",
   "mimetype": "text/x-python",
   "name": "python",
   "nbconvert_exporter": "python",
   "pygments_lexer": "ipython3",
<<<<<<< HEAD
   "version": "3.13.0"
=======
   "version": "3.12.3"
>>>>>>> bbbe2ff3
  }
 },
 "nbformat": 4,
 "nbformat_minor": 0
}<|MERGE_RESOLUTION|>--- conflicted
+++ resolved
@@ -6,15 +6,6 @@
     "id": "4y7lu4Q9-IHe"
    },
    "source": [
-<<<<<<< HEAD
-    "# Dendrify basics  \n",
-    "\n",
-    "In this tutorial, we are going to cover the following topics:\n",
-    "\n",
-    "* Getting to know Dendrify's basic object types and their functions\n",
-    "* How to generate model equations\n",
-    "* How to set model parameters\n"
-=======
     "<style>\n",
     ".extra-info p {\n",
     "    color: firebrick;\n",
@@ -40,7 +31,6 @@
     "\n",
     "\n",
     "</div>\n"
->>>>>>> bbbe2ff3
    ]
   },
   {
@@ -74,14 +64,7 @@
     "id": "NATfjiUXiqen"
    },
    "source": [
-<<<<<<< HEAD
-    "## Generating model equations\n",
-    "\n",
-    "**Important:**\\\n",
-    "*In this first part of the tutorial we are going to focus only on how to create single compartments and how to update their equations. In the second part, we will describe how to provide model parameters.*"
-=======
     "## Generating model Equations\n"
->>>>>>> bbbe2ff3
    ]
   },
   {
@@ -110,13 +93,9 @@
    "cell_type": "markdown",
    "metadata": {},
    "source": [
-<<<<<<< HEAD
-    "*A compartment's name is important to differentiate between compartments of the same multicompartmental model.*"
-=======
     "<div class=\"extra-info\">\n",
     "A compartment's name is crucial for distinguishing between compartments within the same multicompartmental model.\n",
     "</div>"
->>>>>>> bbbe2ff3
    ]
   },
   {
@@ -184,12 +163,6 @@
    "cell_type": "markdown",
    "metadata": {},
    "source": [
-<<<<<<< HEAD
-    "Explanation: \\\n",
-    "*line 1: Equations describing how the membrane voltage changes over time* \\\n",
-    "*line 2: I_soma is a variable that sums all sources of input current into a compartment* \\\n",
-    "*line 3: I_ext_soma is a helper variable for injecting external input current*"
-=======
     "<div class=\"extra-info\">\n",
     "\n",
     "* line 1 ➝ Equations describing how the membrane voltage changes over time\n",
@@ -197,7 +170,6 @@
     "* line 3 ➝ I_ext_soma is a helper variable for injecting external input current\n",
     "\n",
     "</div>"
->>>>>>> bbbe2ff3
    ]
   },
   {
@@ -242,13 +214,8 @@
    },
    "outputs": [],
    "source": [
-<<<<<<< HEAD
-    "# The usage of tags helps differentiate between same type of synapses that reach\n",
-    "# a single compartment (also see below).\n",
-=======
     "# The use of tags helps distinguish between synapses of the same type that target\n",
     "# a single compartment (see below for more details).\n",
->>>>>>> bbbe2ff3
     "dend.synapse('AMPA', tag='A')"
    ]
   },
@@ -285,17 +252,12 @@
     "id": "Vi5MhW8J1FE4"
    },
    "source": [
-<<<<<<< HEAD
-    "*   **s_AMPA_x_dend** -> the state variable for this channel (0 -> closed).\n",
-    "*   **w_AMPA_x_dend** -> the weight variable. Useful for plasticity (1 by default)."
-=======
     "<div class=\"extra-info\">\n",
     "\n",
     "* s_AMPA_x_dend ➝ the state variable for this channel (0 = closed).\n",
     "* w_AMPA_x_dend ➝ the weight variable. Useful for plasticity (1 by default).\n",
     "\n",
     "</div>"
->>>>>>> bbbe2ff3
    ]
   },
   {
@@ -408,13 +370,9 @@
     "id": "GoZLHuaP5c8T"
    },
    "source": [
-<<<<<<< HEAD
-    "*NOTE: You can find more info about how random noise is impemented in [Brian's documentation](https://brian2.readthedocs.io/en/stable/user/models.html?highlight=noise#noise).*"
-=======
     "<div class=\"extra-info\">\n",
     "💡 You can find more information about how random noise is impemented in [Brian's documentation](https://brian2.readthedocs.io/en/stable/user/models.html?highlight=noise#noise).\n",
     "</div>"
->>>>>>> bbbe2ff3
    ]
   },
   {
@@ -469,13 +427,9 @@
    "cell_type": "markdown",
    "metadata": {},
    "source": [
-<<<<<<< HEAD
-    "*NOTE: You can find more info about how dendritic spiking is impemented [here](https://dendrify.readthedocs.io/en/latest/api/dendrite.html#dendrify.compartment.Dendrite.dspikes).*"
-=======
     "<div class=\"extra-info\">\n",
     "💡 You can find more information about how dendritic spiking is impemented [here](https://dendrify.readthedocs.io/en/latest/api/dendrite.html#dendrify.compartment.Dendrite.dspikes).\n",
     "<div>"
->>>>>>> bbbe2ff3
    ]
   },
   {
@@ -497,33 +451,6 @@
     "id": "EIpkNOaJEpT5",
     "outputId": "d67c2b30-c60c-4329-e58a-c083b7c71f09"
    },
-<<<<<<< HEAD
-   "outputs": [],
-   "source": [
-    "dend.connect(soma)"
-   ]
-  },
-  {
-   "cell_type": "markdown",
-   "metadata": {
-    "id": "zzba0-KoD12O"
-   },
-   "source": [
-    "*NOTE: Ιgnore any errors that might be generated from the above command for now. They will make sense in a while.*"
-   ]
-  },
-  {
-   "cell_type": "code",
-   "execution_count": 13,
-   "metadata": {
-    "colab": {
-     "base_uri": "https://localhost:8080/"
-    },
-    "id": "RGnKjqUoEw-4",
-    "outputId": "ca62ee2f-76fe-42bd-c6e3-f5af77beff24"
-   },
-=======
->>>>>>> bbbe2ff3
    "outputs": [
     {
      "name": "stdout",
@@ -550,20 +477,13 @@
     }
    ],
    "source": [
-<<<<<<< HEAD
-=======
     "dend.connect(soma)\n",
->>>>>>> bbbe2ff3
     "print(dend.equations)"
    ]
   },
   {
    "cell_type": "code",
-<<<<<<< HEAD
-   "execution_count": 14,
-=======
    "execution_count": 13,
->>>>>>> bbbe2ff3
    "metadata": {
     "colab": {
      "base_uri": "https://localhost:8080/"
@@ -602,22 +522,14 @@
     "id": "cUH-lXneEFiU"
    },
    "source": [
-<<<<<<< HEAD
-    "*Equations are Python strings, thus you can adapt them with standard string formatting practices.*"
-=======
     "<div class=\"extra-info\">\n",
     "Equations are represented as Python strings, so you can modify them using standard string formatting techniques.\n",
     "</div>"
->>>>>>> bbbe2ff3
-   ]
-  },
-  {
-   "cell_type": "code",
-<<<<<<< HEAD
-   "execution_count": 15,
-=======
+   ]
+  },
+  {
+   "cell_type": "code",
    "execution_count": 14,
->>>>>>> bbbe2ff3
    "metadata": {
     "colab": {
      "base_uri": "https://localhost:8080/"
@@ -632,11 +544,7 @@
        "str"
       ]
      },
-<<<<<<< HEAD
-     "execution_count": 15,
-=======
      "execution_count": 14,
->>>>>>> bbbe2ff3
      "metadata": {},
      "output_type": "execute_result"
     }
@@ -647,11 +555,7 @@
   },
   {
    "cell_type": "code",
-<<<<<<< HEAD
-   "execution_count": 16,
-=======
    "execution_count": 15,
->>>>>>> bbbe2ff3
    "metadata": {
     "colab": {
      "base_uri": "https://localhost:8080/"
@@ -695,10 +599,6 @@
    "cell_type": "markdown",
    "metadata": {},
    "source": [
-<<<<<<< HEAD
-    "**Important:** \\\n",
-    "*Although it is possible to add custom model equations, it can be quite tricky for non-experienced Brian2/Dendrify users. If this is a feature that you need to implement and you are not sure how, please check one of the available [support options](https://dendrify.readthedocs.io/en/latest/support.html).*"
-=======
     "<div class=\"extra-info\">\n",
     "🚨 Starting with Dendrify v2.2.0, users can fully customize model equations.  \n",
     "This feature, however, is intended for advanced users who are highly familiar\n",
@@ -707,7 +607,6 @@
     "this feature only after completing the Brian 2 and Dendrify tutorials and\n",
     "gaining a solid understanding of writing your own model equations.\n",
     "</div>\n"
->>>>>>> bbbe2ff3
    ]
   },
   {
@@ -717,14 +616,9 @@
    },
    "source": [
     "## Setting model parameters\n",
-<<<<<<< HEAD
-    "\n",
-    "*In this second part of the tutorial we are going to explore how to access, generate or update all model parameters.*"
-=======
     "<div class=\"extra-info\">\n",
     "In this second part of the tutorial we are going to explore how to access, generate or update all model parameters.\n",
     "</div>"
->>>>>>> bbbe2ff3
    ]
   },
   {
@@ -738,11 +632,7 @@
   },
   {
    "cell_type": "code",
-<<<<<<< HEAD
-   "execution_count": 17,
-=======
    "execution_count": 16,
->>>>>>> bbbe2ff3
    "metadata": {
     "colab": {
      "base_uri": "https://localhost:8080/"
@@ -816,11 +706,7 @@
        " 'Gamma_NMDA': 0}"
       ]
      },
-<<<<<<< HEAD
-     "execution_count": 17,
-=======
      "execution_count": 16,
->>>>>>> bbbe2ff3
      "metadata": {},
      "output_type": "execute_result"
     }
@@ -835,13 +721,9 @@
     "id": "q_mi6gmP6L40"
    },
    "source": [
-<<<<<<< HEAD
-    "*Dendrify is designed to fail loudly!!! Errors and warnings are raised if you try to access parameters that do not exist, or if something important is missing.*"
-=======
     "<div class=\"extra-info\">\n",
     "Dendrify is designed to fail loudly!!! Errors and warnings are raised if you try to access parameters that do not exist, or if something important is missing.\n",
     "</div>"
->>>>>>> bbbe2ff3
    ]
   },
   {
@@ -859,22 +741,14 @@
     "id": "nvST35V1EkFt"
    },
    "source": [
-<<<<<<< HEAD
-    "*NOTE: Dendrify has a built-in library of default simulation parameters that can be views or adjusted using default_params() and update_default_params() respectively.*"
-=======
     "<div class=\"extra-info\">\n",
     "Dendrify has a built-in library of default simulation parameters that can be viewd or adjusted using default_params() and update_default_params() respectively.\n",
     "<div class=\"extra-info\">"
->>>>>>> bbbe2ff3
-   ]
-  },
-  {
-   "cell_type": "code",
-<<<<<<< HEAD
-   "execution_count": 18,
-=======
+   ]
+  },
+  {
+   "cell_type": "code",
    "execution_count": 17,
->>>>>>> bbbe2ff3
    "metadata": {
     "colab": {
      "base_uri": "https://localhost:8080/"
@@ -898,11 +772,7 @@
        " 'Gamma_NMDA': 0}"
       ]
      },
-<<<<<<< HEAD
-     "execution_count": 18,
-=======
      "execution_count": 17,
->>>>>>> bbbe2ff3
      "metadata": {},
      "output_type": "execute_result"
     }
@@ -913,11 +783,7 @@
   },
   {
    "cell_type": "code",
-<<<<<<< HEAD
-   "execution_count": 19,
-=======
    "execution_count": 18,
->>>>>>> bbbe2ff3
    "metadata": {
     "colab": {
      "base_uri": "https://localhost:8080/"
@@ -941,11 +807,7 @@
        " 'Gamma_NMDA': 0}"
       ]
      },
-<<<<<<< HEAD
-     "execution_count": 19,
-=======
      "execution_count": 18,
->>>>>>> bbbe2ff3
      "metadata": {},
      "output_type": "execute_result"
     }
@@ -970,22 +832,14 @@
     "id": "K8SHIG5y7E9g"
    },
    "source": [
-<<<<<<< HEAD
-    "*In Dendrify, each compartment is treated as an open cylinder. Although an RC circuit does not have physical dimensions, length and diameter are needed to estimate a compartment's theoretical surface area.*"
-=======
     "<div class=\"extra-info\">\n",
     "Dendrify treats every compartment as an open cylinder. Although an RC circuit does not have physical dimensions, length and diameter are needed to estimate a compartment's theoretical surface area.\n",
     "</div>"
->>>>>>> bbbe2ff3
-   ]
-  },
-  {
-   "cell_type": "code",
-<<<<<<< HEAD
-   "execution_count": 20,
-=======
+   ]
+  },
+  {
+   "cell_type": "code",
    "execution_count": 19,
->>>>>>> bbbe2ff3
    "metadata": {
     "id": "EcGBrUj82z8_"
    },
@@ -1002,11 +856,7 @@
   },
   {
    "cell_type": "code",
-<<<<<<< HEAD
-   "execution_count": 21,
-=======
    "execution_count": 20,
->>>>>>> bbbe2ff3
    "metadata": {
     "colab": {
      "base_uri": "https://localhost:8080/"
@@ -1072,11 +922,7 @@
   },
   {
    "cell_type": "code",
-<<<<<<< HEAD
-   "execution_count": 22,
-=======
    "execution_count": 21,
->>>>>>> bbbe2ff3
    "metadata": {
     "colab": {
      "base_uri": "https://localhost:8080/",
@@ -1095,11 +941,7 @@
        "1256.63706144 * umetre2"
       ]
      },
-<<<<<<< HEAD
-     "execution_count": 22,
-=======
      "execution_count": 21,
->>>>>>> bbbe2ff3
      "metadata": {},
      "output_type": "execute_result"
     }
@@ -1111,11 +953,7 @@
   },
   {
    "cell_type": "code",
-<<<<<<< HEAD
-   "execution_count": 23,
-=======
    "execution_count": 22,
->>>>>>> bbbe2ff3
    "metadata": {
     "colab": {
      "base_uri": "https://localhost:8080/",
@@ -1134,11 +972,7 @@
        "12.56637061 * pfarad"
       ]
      },
-<<<<<<< HEAD
-     "execution_count": 23,
-=======
      "execution_count": 22,
->>>>>>> bbbe2ff3
      "metadata": {},
      "output_type": "execute_result"
     }
@@ -1150,11 +984,7 @@
   },
   {
    "cell_type": "code",
-<<<<<<< HEAD
-   "execution_count": 24,
-=======
    "execution_count": 23,
->>>>>>> bbbe2ff3
    "metadata": {
     "colab": {
      "base_uri": "https://localhost:8080/",
@@ -1173,11 +1003,7 @@
        "0.50265482 * nsiemens"
       ]
      },
-<<<<<<< HEAD
-     "execution_count": 24,
-=======
      "execution_count": 23,
->>>>>>> bbbe2ff3
      "metadata": {},
      "output_type": "execute_result"
     }
@@ -1198,11 +1024,7 @@
   },
   {
    "cell_type": "code",
-<<<<<<< HEAD
-   "execution_count": 25,
-=======
    "execution_count": 24,
->>>>>>> bbbe2ff3
    "metadata": {
     "colab": {
      "base_uri": "https://localhost:8080/"
@@ -1281,11 +1103,7 @@
   },
   {
    "cell_type": "code",
-<<<<<<< HEAD
-   "execution_count": 26,
-=======
    "execution_count": 25,
->>>>>>> bbbe2ff3
    "metadata": {
     "colab": {
      "base_uri": "https://localhost:8080/"
@@ -1390,11 +1208,7 @@
   },
   {
    "cell_type": "code",
-<<<<<<< HEAD
-   "execution_count": 27,
-=======
    "execution_count": 26,
->>>>>>> bbbe2ff3
    "metadata": {
     "id": "jW9cizORC-7Z"
    },
@@ -1418,9 +1232,6 @@
     "id": "srIhg8ywDOXu"
    },
    "source": [
-<<<<<<< HEAD
-    "*We will explore this topic in detail in another tutorial. For now, you can view some of the available [examples that implement dendritic spiking](https://dendrify.readthedocs.io/en/latest/examples/compartmental.html).*"
-=======
     "<div class=\"extra-info\">\n",
     "To learn how to modify dSpike parameters, check out the available\n",
     "[examples](https://dendrify.readthedocs.io/en/latest/examples/compartmental.html)\n",
@@ -1428,7 +1239,6 @@
     "and how it contributes to the dSpike shape, you can explore the\n",
     "[dSpike Playground](https://dendrify.readthedocs.io/en/latest/examples/playground).\n",
     "</div>"
->>>>>>> bbbe2ff3
    ]
   },
   {
@@ -1442,11 +1252,7 @@
   },
   {
    "cell_type": "code",
-<<<<<<< HEAD
-   "execution_count": 28,
-=======
    "execution_count": 27,
->>>>>>> bbbe2ff3
    "metadata": {
     "id": "ywUg7Tsd450K"
    },
@@ -1458,11 +1264,7 @@
   },
   {
    "cell_type": "code",
-<<<<<<< HEAD
-   "execution_count": 29,
-=======
    "execution_count": 28,
->>>>>>> bbbe2ff3
    "metadata": {
     "colab": {
      "base_uri": "https://localhost:8080/"
@@ -1543,22 +1345,14 @@
     "id": "cZ7hn5vbVMRb"
    },
    "source": [
-<<<<<<< HEAD
-    "*If you know the model's desired capacitance and leakage conductance you can pass them dirrectly as a parameters when creating a compartment.*"
-=======
     "<div class=\"extra-info\">\n",
     "If you know the model's desired capacitance and leakage conductance, you can pass them directly as parameters when creating a compartment.\n",
     "</div>"
->>>>>>> bbbe2ff3
-   ]
-  },
-  {
-   "cell_type": "code",
-<<<<<<< HEAD
-   "execution_count": 30,
-=======
+   ]
+  },
+  {
+   "cell_type": "code",
    "execution_count": 29,
->>>>>>> bbbe2ff3
    "metadata": {
     "id": "hq8jwM4oHYgY"
    },
@@ -1574,22 +1368,14 @@
     "id": "dc91WzlfWOsA"
    },
    "source": [
-<<<<<<< HEAD
-    "*Since these compartments have no dimensions, the automatic connection approach will not work, since it calculates the resistance between two adjucent half-cylinders.*"
-=======
     "<div class=\"extra-info\">\n",
     "Since these compartments have no dimensions, the automatic connection approach won't work, as it calculates the resistance between two adjacent half-cylinders.\n",
     "</div>"
->>>>>>> bbbe2ff3
-   ]
-  },
-  {
-   "cell_type": "code",
-<<<<<<< HEAD
-   "execution_count": 31,
-=======
+   ]
+  },
+  {
+   "cell_type": "code",
    "execution_count": 30,
->>>>>>> bbbe2ff3
    "metadata": {
     "colab": {
      "base_uri": "https://localhost:8080/",
@@ -1606,13 +1392,8 @@
      "traceback": [
       "\u001b[0;31m---------------------------------------------------------------------------\u001b[0m",
       "\u001b[0;31mDimensionlessCompartmentError\u001b[0m             Traceback (most recent call last)",
-<<<<<<< HEAD
-      "Cell \u001b[0;32mIn[31], line 1\u001b[0m\n\u001b[0;32m----> 1\u001b[0m \u001b[43msoma\u001b[49m\u001b[38;5;241;43m.\u001b[39;49m\u001b[43mconnect\u001b[49m\u001b[43m(\u001b[49m\u001b[43mdend\u001b[49m\u001b[43m)\u001b[49m\n",
-      "File \u001b[0;32m~/.conda/envs/brian/lib/python3.13/site-packages/dendrify/compartment.py:186\u001b[0m, in \u001b[0;36mCompartment.connect\u001b[0;34m(self, other, g)\u001b[0m\n\u001b[1;32m    183\u001b[0m     \u001b[38;5;28;01mraise\u001b[39;00m \u001b[38;5;167;01mValueError\u001b[39;00m(\n\u001b[1;32m    184\u001b[0m         \u001b[38;5;124m\"\u001b[39m\u001b[38;5;124mCannot connect compartments with the same name.\u001b[39m\u001b[38;5;130;01m\\n\u001b[39;00m\u001b[38;5;124m\"\u001b[39m)\n\u001b[1;32m    185\u001b[0m \u001b[38;5;28;01mif\u001b[39;00m (\u001b[38;5;28mself\u001b[39m\u001b[38;5;241m.\u001b[39mdimensionless \u001b[38;5;129;01mor\u001b[39;00m other\u001b[38;5;241m.\u001b[39mdimensionless) \u001b[38;5;129;01mand\u001b[39;00m \u001b[38;5;28misinstance\u001b[39m(g, \u001b[38;5;28mstr\u001b[39m):\n\u001b[0;32m--> 186\u001b[0m     \u001b[38;5;28;01mraise\u001b[39;00m DimensionlessCompartmentError(\n\u001b[1;32m    187\u001b[0m         (\u001b[38;5;124m\"\u001b[39m\u001b[38;5;124mCannot automatically calculate the coupling \u001b[39m\u001b[38;5;130;01m\\n\u001b[39;00m\u001b[38;5;124mconductance of \u001b[39m\u001b[38;5;124m\"\u001b[39m\n\u001b[1;32m    188\u001b[0m          \u001b[38;5;124m\"\u001b[39m\u001b[38;5;124mdimensionless compartments. To resolve this error, perform\u001b[39m\u001b[38;5;130;01m\\n\u001b[39;00m\u001b[38;5;124m\"\u001b[39m\n\u001b[1;32m    189\u001b[0m          \u001b[38;5;124m\"\u001b[39m\u001b[38;5;124mone of the following:\u001b[39m\u001b[38;5;130;01m\\n\u001b[39;00m\u001b[38;5;130;01m\\n\u001b[39;00m\u001b[38;5;124m\"\u001b[39m\n\u001b[1;32m    190\u001b[0m          \u001b[38;5;124mf\u001b[39m\u001b[38;5;124m\"\u001b[39m\u001b[38;5;124m1. Provide [length, diameter, r_axial] for both \u001b[39m\u001b[38;5;124m'\u001b[39m\u001b[38;5;132;01m{\u001b[39;00m\u001b[38;5;28mself\u001b[39m\u001b[38;5;241m.\u001b[39mname\u001b[38;5;132;01m}\u001b[39;00m\u001b[38;5;124m'\u001b[39m\u001b[38;5;124m\"\u001b[39m\n\u001b[1;32m    191\u001b[0m          \u001b[38;5;124mf\u001b[39m\u001b[38;5;124m\"\u001b[39m\u001b[38;5;124m and \u001b[39m\u001b[38;5;124m'\u001b[39m\u001b[38;5;132;01m{\u001b[39;00mother\u001b[38;5;241m.\u001b[39mname\u001b[38;5;132;01m}\u001b[39;00m\u001b[38;5;124m'\u001b[39m\u001b[38;5;124m.\u001b[39m\u001b[38;5;130;01m\\n\u001b[39;00m\u001b[38;5;130;01m\\n\u001b[39;00m\u001b[38;5;124m\"\u001b[39m\n\u001b[1;32m    192\u001b[0m          \u001b[38;5;124mf\u001b[39m\u001b[38;5;124m\"\u001b[39m\u001b[38;5;124m2. Turn both compartment into dimensionless by providing only\u001b[39m\u001b[38;5;124m\"\u001b[39m\n\u001b[1;32m    193\u001b[0m          \u001b[38;5;124m\"\u001b[39m\u001b[38;5;124m values for \u001b[39m\u001b[38;5;130;01m\\n\u001b[39;00m\u001b[38;5;124m   [cm_abs, gl_abs] and then connect them using \u001b[39m\u001b[38;5;124m\"\u001b[39m\n\u001b[1;32m    194\u001b[0m          \u001b[38;5;124m\"\u001b[39m\u001b[38;5;124man exact coupling conductance.\u001b[39m\u001b[38;5;124m\"\u001b[39m\n\u001b[1;32m    195\u001b[0m          )\n\u001b[1;32m    196\u001b[0m     )\n\u001b[1;32m    198\u001b[0m \u001b[38;5;66;03m# Current from Comp2 -> Comp1\u001b[39;00m\n\u001b[1;32m    199\u001b[0m forward_current \u001b[38;5;241m=\u001b[39m \u001b[38;5;124m'\u001b[39m\u001b[38;5;124mI_\u001b[39m\u001b[38;5;132;01m{1}\u001b[39;00m\u001b[38;5;124m_\u001b[39m\u001b[38;5;132;01m{0}\u001b[39;00m\u001b[38;5;124m = (V_\u001b[39m\u001b[38;5;132;01m{1}\u001b[39;00m\u001b[38;5;124m-V_\u001b[39m\u001b[38;5;132;01m{0}\u001b[39;00m\u001b[38;5;124m) * g_\u001b[39m\u001b[38;5;132;01m{1}\u001b[39;00m\u001b[38;5;124m_\u001b[39m\u001b[38;5;132;01m{0}\u001b[39;00m\u001b[38;5;124m  :amp\u001b[39m\u001b[38;5;124m'\u001b[39m\u001b[38;5;241m.\u001b[39mformat(\n\u001b[1;32m    200\u001b[0m     \u001b[38;5;28mself\u001b[39m\u001b[38;5;241m.\u001b[39mname, other\u001b[38;5;241m.\u001b[39mname)\n",
-=======
       "Cell \u001b[0;32mIn[30], line 1\u001b[0m\n\u001b[0;32m----> 1\u001b[0m \u001b[43msoma\u001b[49m\u001b[38;5;241;43m.\u001b[39;49m\u001b[43mconnect\u001b[49m\u001b[43m(\u001b[49m\u001b[43mdend\u001b[49m\u001b[43m)\u001b[49m\n",
       "File \u001b[0;32m~/anaconda3/envs/brian2/lib/python3.13/site-packages/dendrify/compartment.py:186\u001b[0m, in \u001b[0;36mCompartment.connect\u001b[0;34m(self, other, g)\u001b[0m\n\u001b[1;32m    183\u001b[0m     \u001b[38;5;28;01mraise\u001b[39;00m \u001b[38;5;167;01mValueError\u001b[39;00m(\n\u001b[1;32m    184\u001b[0m         \u001b[38;5;124m\"\u001b[39m\u001b[38;5;124mCannot connect compartments with the same name.\u001b[39m\u001b[38;5;130;01m\\n\u001b[39;00m\u001b[38;5;124m\"\u001b[39m)\n\u001b[1;32m    185\u001b[0m \u001b[38;5;28;01mif\u001b[39;00m (\u001b[38;5;28mself\u001b[39m\u001b[38;5;241m.\u001b[39mdimensionless \u001b[38;5;129;01mor\u001b[39;00m other\u001b[38;5;241m.\u001b[39mdimensionless) \u001b[38;5;129;01mand\u001b[39;00m \u001b[38;5;28misinstance\u001b[39m(g, \u001b[38;5;28mstr\u001b[39m):\n\u001b[0;32m--> 186\u001b[0m     \u001b[38;5;28;01mraise\u001b[39;00m DimensionlessCompartmentError(\n\u001b[1;32m    187\u001b[0m         (\u001b[38;5;124m\"\u001b[39m\u001b[38;5;124mCannot automatically calculate the coupling \u001b[39m\u001b[38;5;130;01m\\n\u001b[39;00m\u001b[38;5;124mconductance of \u001b[39m\u001b[38;5;124m\"\u001b[39m\n\u001b[1;32m    188\u001b[0m          \u001b[38;5;124m\"\u001b[39m\u001b[38;5;124mdimensionless compartments. To resolve this error, perform\u001b[39m\u001b[38;5;130;01m\\n\u001b[39;00m\u001b[38;5;124m\"\u001b[39m\n\u001b[1;32m    189\u001b[0m          \u001b[38;5;124m\"\u001b[39m\u001b[38;5;124mone of the following:\u001b[39m\u001b[38;5;130;01m\\n\u001b[39;00m\u001b[38;5;130;01m\\n\u001b[39;00m\u001b[38;5;124m\"\u001b[39m\n\u001b[1;32m    190\u001b[0m          \u001b[38;5;124mf\u001b[39m\u001b[38;5;124m\"\u001b[39m\u001b[38;5;124m1. Provide [length, diameter, r_axial] for both \u001b[39m\u001b[38;5;124m'\u001b[39m\u001b[38;5;132;01m{\u001b[39;00m\u001b[38;5;28mself\u001b[39m\u001b[38;5;241m.\u001b[39mname\u001b[38;5;132;01m}\u001b[39;00m\u001b[38;5;124m'\u001b[39m\u001b[38;5;124m\"\u001b[39m\n\u001b[1;32m    191\u001b[0m          \u001b[38;5;124mf\u001b[39m\u001b[38;5;124m\"\u001b[39m\u001b[38;5;124m and \u001b[39m\u001b[38;5;124m'\u001b[39m\u001b[38;5;132;01m{\u001b[39;00mother\u001b[38;5;241m.\u001b[39mname\u001b[38;5;132;01m}\u001b[39;00m\u001b[38;5;124m'\u001b[39m\u001b[38;5;124m.\u001b[39m\u001b[38;5;130;01m\\n\u001b[39;00m\u001b[38;5;130;01m\\n\u001b[39;00m\u001b[38;5;124m\"\u001b[39m\n\u001b[1;32m    192\u001b[0m          \u001b[38;5;124mf\u001b[39m\u001b[38;5;124m\"\u001b[39m\u001b[38;5;124m2. Turn both compartment into dimensionless by providing only\u001b[39m\u001b[38;5;124m\"\u001b[39m\n\u001b[1;32m    193\u001b[0m          \u001b[38;5;124m\"\u001b[39m\u001b[38;5;124m values for \u001b[39m\u001b[38;5;130;01m\\n\u001b[39;00m\u001b[38;5;124m   [cm_abs, gl_abs] and then connect them using \u001b[39m\u001b[38;5;124m\"\u001b[39m\n\u001b[1;32m    194\u001b[0m          \u001b[38;5;124m\"\u001b[39m\u001b[38;5;124man exact coupling conductance.\u001b[39m\u001b[38;5;124m\"\u001b[39m\n\u001b[1;32m    195\u001b[0m          )\n\u001b[1;32m    196\u001b[0m     )\n\u001b[1;32m    198\u001b[0m \u001b[38;5;66;03m# Current from Comp2 -> Comp1\u001b[39;00m\n\u001b[1;32m    199\u001b[0m forward_current \u001b[38;5;241m=\u001b[39m \u001b[38;5;124m'\u001b[39m\u001b[38;5;124mI_\u001b[39m\u001b[38;5;132;01m{1}\u001b[39;00m\u001b[38;5;124m_\u001b[39m\u001b[38;5;132;01m{0}\u001b[39;00m\u001b[38;5;124m = (V_\u001b[39m\u001b[38;5;132;01m{1}\u001b[39;00m\u001b[38;5;124m-V_\u001b[39m\u001b[38;5;132;01m{0}\u001b[39;00m\u001b[38;5;124m) * g_\u001b[39m\u001b[38;5;132;01m{1}\u001b[39;00m\u001b[38;5;124m_\u001b[39m\u001b[38;5;132;01m{0}\u001b[39;00m\u001b[38;5;124m  :amp\u001b[39m\u001b[38;5;124m'\u001b[39m\u001b[38;5;241m.\u001b[39mformat(\n\u001b[1;32m    200\u001b[0m     \u001b[38;5;28mself\u001b[39m\u001b[38;5;241m.\u001b[39mname, other\u001b[38;5;241m.\u001b[39mname)\n",
->>>>>>> bbbe2ff3
       "\u001b[0;31mDimensionlessCompartmentError\u001b[0m: Cannot automatically calculate the coupling \nconductance of dimensionless compartments. To resolve this error, perform\none of the following:\n\n1. Provide [length, diameter, r_axial] for both 'soma' and 'dend'.\n\n2. Turn both compartment into dimensionless by providing only values for \n   [cm_abs, gl_abs] and then connect them using an exact coupling conductance."
      ]
     }
@@ -1627,37 +1408,25 @@
     "id": "lCCfJCJJWxEt"
    },
    "source": [
-<<<<<<< HEAD
-    "*However, you can still connect them by explicitly specifying the coupling conductance as shown bellow. **IMPORTANT: This trick also works for compartments that have dimensions as well**.*"
-=======
     "<div class=\"extra-info\">\n",
     "However, you can still connect them by explicitly specifying the coupling conductance as shown bellow. IMPORTANT: This trick also works for compartments that have dimensions as well.\n",
     "</div>"
->>>>>>> bbbe2ff3
-   ]
-  },
-  {
-   "cell_type": "code",
-<<<<<<< HEAD
+   ]
+  },
+  {
+   "cell_type": "code",
+   "execution_count": 31,
+   "metadata": {
+    "id": "Y3mLnFyYWC5L"
+   },
+   "outputs": [],
+   "source": [
+    "soma.connect(dend, g=10*nS)"
+   ]
+  },
+  {
+   "cell_type": "code",
    "execution_count": 32,
-=======
-   "execution_count": 31,
->>>>>>> bbbe2ff3
-   "metadata": {
-    "id": "Y3mLnFyYWC5L"
-   },
-   "outputs": [],
-   "source": [
-    "soma.connect(dend, g=10*nS)"
-   ]
-  },
-  {
-   "cell_type": "code",
-<<<<<<< HEAD
-   "execution_count": 33,
-=======
-   "execution_count": 32,
->>>>>>> bbbe2ff3
    "metadata": {
     "colab": {
      "base_uri": "https://localhost:8080/"
@@ -1734,22 +1503,14 @@
    "cell_type": "markdown",
    "metadata": {},
    "source": [
-<<<<<<< HEAD
-    "*Dendrify also supports point (single-compartment) neuron models that share most of the functionalities of compartment objects (Soma/Dendrite). Note that here, there is no need to specify a compartment's name.*"
-=======
     "<div class=\"extra-info\">\n",
     "Dendrify also supports point (single-compartment) neuron models, which share most of the functionalities of compartment objects (Soma/Dendrite). Note that in this case, there's no need to specify a compartment's name.\n",
     "</div>"
->>>>>>> bbbe2ff3
-   ]
-  },
-  {
-   "cell_type": "code",
-<<<<<<< HEAD
-   "execution_count": 34,
-=======
+   ]
+  },
+  {
+   "cell_type": "code",
    "execution_count": 33,
->>>>>>> bbbe2ff3
    "metadata": {},
    "outputs": [
     {
@@ -1825,13 +1586,9 @@
    "cell_type": "markdown",
    "metadata": {},
    "source": [
-<<<<<<< HEAD
-    "*Congratulations on completing the first Dendrify tutorial!! By now, you might have built some basic intuition on how to create compartmental models with Dendrify. To see how to do more interesting things and actually run simulations, please check [Tutorial 2](https://dendrify.readthedocs.io/en/latest/tutorials/Dendrify_simulations.html).*"
-=======
     "<div class=\"extra-info\">\n",
     "🎉 Congratulations on completing the first Dendrify tutorial! By now, you should have gained a basic understanding of how to create compartmental models with Dendrify. To learn how to do more exciting things and run simulations, check out [Tutorial 2](https://dendrify.readthedocs.io/en/latest/tutorials/Dendrify_simulations.html).\n",
     "</div>"
->>>>>>> bbbe2ff3
    ]
   }
  ],
@@ -1855,11 +1612,7 @@
    "name": "python",
    "nbconvert_exporter": "python",
    "pygments_lexer": "ipython3",
-<<<<<<< HEAD
-   "version": "3.13.0"
-=======
    "version": "3.12.3"
->>>>>>> bbbe2ff3
   }
  },
  "nbformat": 4,
